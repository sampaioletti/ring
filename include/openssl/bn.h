--- conflicted
+++ resolved
@@ -510,7 +510,7 @@
 OPENSSL_EXPORT int BN_mod_mul(BIGNUM *r, const BIGNUM *a, const BIGNUM *b,
                               const BIGNUM *m, BN_CTX *ctx);
 
-/* BN_mod_mul sets |r| = |a|^2 mod |m|. It returns one on success and zero
+/* BN_mod_sqr sets |r| = |a|^2 mod |m|. It returns one on success and zero
  * on error. */
 OPENSSL_EXPORT int BN_mod_sqr(BIGNUM *r, const BIGNUM *a, const BIGNUM *m,
                               BN_CTX *ctx);
@@ -675,14 +675,6 @@
 /* BN_MONT_CTX_free frees memory associated with |mont|. */
 OPENSSL_EXPORT void BN_MONT_CTX_free(BN_MONT_CTX *mont);
 
-<<<<<<< HEAD
-=======
-/* BN_MONT_CTX_copy sets |to| equal to |from|. It returns |to| on success or
- * NULL on error. */
-OPENSSL_EXPORT BN_MONT_CTX *BN_MONT_CTX_copy(BN_MONT_CTX *to,
-                                             const BN_MONT_CTX *from);
-
->>>>>>> e82e6f66
 /* BN_MONT_CTX_set sets up a Montgomery context given the modulus, |mod|. It
  * returns one on success and zero on error. */
 OPENSSL_EXPORT int BN_MONT_CTX_set(BN_MONT_CTX *mont, const BIGNUM *mod,
@@ -740,34 +732,7 @@
 
 OPENSSL_EXPORT int BN_mod_exp_mont_word(BIGNUM *r, BN_ULONG a, const BIGNUM *p,
                                         const BIGNUM *m, BN_CTX *ctx,
-<<<<<<< HEAD
-                                        BN_MONT_CTX *m_ctx);
-=======
                                         const BN_MONT_CTX *mont);
-OPENSSL_EXPORT int BN_mod_exp2_mont(BIGNUM *r, const BIGNUM *a1,
-                                    const BIGNUM *p1, const BIGNUM *a2,
-                                    const BIGNUM *p2, const BIGNUM *m,
-                                    BN_CTX *ctx, const BN_MONT_CTX *mont);
-
-
-/* Deprecated functions */
-
-/* BN_bn2mpi serialises the value of |in| to |out|, using a format that consists
- * of the number's length in bytes represented as a 4-byte big-endian number,
- * and the number itself in big-endian format, where the most significant bit
- * signals a negative number. (The representation of numbers with the MSB set is
- * prefixed with null byte). |out| must have sufficient space available; to
- * find the needed amount of space, call the function with |out| set to NULL. */
-OPENSSL_EXPORT size_t BN_bn2mpi(const BIGNUM *in, uint8_t *out);
-
-/* BN_mpi2bn parses |len| bytes from |in| and returns the resulting value. The
- * bytes at |in| are expected to be in the format emitted by |BN_bn2mpi|.
- *
- * If |out| is NULL then a fresh |BIGNUM| is allocated and returned, otherwise
- * |out| is reused and returned. On error, NULL is returned and the error queue
- * is updated. */
-OPENSSL_EXPORT BIGNUM *BN_mpi2bn(const uint8_t *in, size_t len, BIGNUM *out);
->>>>>>> e82e6f66
 
 
 /* Private functions */

#! /usr/bin/env perl
# Copyright 2015-2016 The OpenSSL Project Authors. All Rights Reserved.
#
# Licensed under the OpenSSL license (the "License").  You may not use
# this file except in compliance with the License.  You can obtain a copy
# in the file LICENSE in the source distribution or at
# https://www.openssl.org/source/license.html

use strict;

my $flavour = shift;
my $output = shift;
open STDOUT,">$output" || die "can't open $output: $!";

$flavour = "linux32" if (!$flavour or $flavour eq "void");

my %GLOBALS;
my $dotinlocallabels=($flavour=~/linux/)?1:0;

################################################################
# directives which need special treatment on different platforms
################################################################
my $arch = sub {
    if ($flavour =~ /linux/)	{ ".arch\t".join(',',@_); }
    elsif ($flavour =~ /win64/) { ".arch\t".join(',',@_); }
    else			{ ""; }
};
my $fpu = sub {
    if ($flavour =~ /linux/)	{ ".fpu\t".join(',',@_); }
    else			{ ""; }
};
my $hidden = sub {
    if ($flavour =~ /ios/)	{ ".private_extern\t".join(',',@_); }
    elsif ($flavour =~ /win64/) { ""; }
    else			{ ".hidden\t".join(',',@_); }
};
my $comm = sub {
    my @args = split(/,\s*/,shift);
    my $name = @args[0];
    my $global = \$GLOBALS{$name};
    my $ret;

    if ($flavour =~ /ios32/)	{
	$ret = ".comm\t_$name,@args[1]\n";
	$ret .= ".non_lazy_symbol_pointer\n";
	$ret .= "$name:\n";
	$ret .= ".indirect_symbol\t_$name\n";
	$ret .= ".long\t0";
	$name = "_$name";
    } else			{ $ret = ".comm\t".join(',',@args); }

    $$global = $name;
    $ret;
};
my $globl = sub {
    my $name = shift;
    my $global = \$GLOBALS{$name};
    my $ret;

    SWITCH: for ($flavour) {
	/ios/		&& do { $name = "_$name";
				last;
			      };
    }

    $ret = ".globl	$name\n";
    # All symbols in assembly files are hidden.
    $ret .= &$hidden($name);
    $$global = $name;
    $ret;
};
my $global = $globl;
my $extern = sub {
    &$globl(@_);
    return;	# return nothing
};
my $type = sub {
    if ($flavour =~ /linux/)	{ ".type\t".join(',',@_); }
    elsif ($flavour =~ /ios32/)	{ if (join(',',@_) =~ /(\w+),%function/) {
					"#ifdef __thumb2__\n".
					".thumb_func	$1\n".
					"#endif";
				  }
			        }
    elsif ($flavour =~ /win64/) { if (join(',',@_) =~ /(\w+),%function/) {
                # See https://sourceware.org/binutils/docs/as/Pseudo-Ops.html
                # Per https://docs.microsoft.com/en-us/windows/win32/debug/pe-format#coff-symbol-table,
                # the type for functions is 0x20, or 32.
                ".def $1\n".
                "   .type 32\n".
                ".endef";
            }
        }
    else			{ ""; }
};
my $size = sub {
    if ($flavour =~ /linux/)	{ ".size\t".join(',',@_); }
    else			{ ""; }
};
my $inst = sub {
    if ($flavour =~ /linux/)    { ".inst\t".join(',',@_); }
    else                        { ".long\t".join(',',@_); }
};
my $asciz = sub {
    my $line = join(",",@_);
    if ($line =~ /^"(.*)"$/)
    {	".byte	" . join(",",unpack("C*",$1),0) . "\n.align	2";	}
    else
    {	"";	}
};
my $section = sub {
    if ($flavour =~ /ios/) {
        if ($_[0] eq ".rodata") {
            return ".section\t__TEXT,__const";
        }
        die "Unknown section name $_[0]";
    } else {
        return ".section\t" . join(",", @_);
    }
};

sub range {
  my ($r,$sfx,$start,$end) = @_;

    join(",",map("$r$_$sfx",($start..$end)));
}

sub expand_line {
  my $line = shift;
  my @ret = ();

    pos($line)=0;

    while ($line =~ m/\G[^@\/\{\"]*/g) {
	if ($line =~ m/\G(@|\/\/|$)/gc) {
	    last;
	}
	elsif ($line =~ m/\G\{/gc) {
	    my $saved_pos = pos($line);
	    $line =~ s/\G([rdqv])([0-9]+)([^\-]*)\-\1([0-9]+)\3/range($1,$3,$2,$4)/e;
	    pos($line) = $saved_pos;
	    $line =~ m/\G[^\}]*\}/g;
	}
	elsif ($line =~ m/\G\"/gc) {
	    $line =~ m/\G[^\"]*\"/g;
	}
    }

    $line =~ s/\b(\w+)/$GLOBALS{$1} or $1/ge;

    return $line;
}

my ($arch_defines, $target_defines);
if ($flavour =~ /32/) {
    $arch_defines = "defined(OPENSSL_ARM)";
} elsif ($flavour =~ /64/) {
    $arch_defines = "defined(OPENSSL_AARCH64)";
} else {
    die "unknown architecture: $flavour";
}
if ($flavour =~ /linux/) {
    # Although the flavour is specified as "linux", it is really used by all
    # ELF platforms.
    $target_defines = "defined(__ELF__)";
} elsif ($flavour =~ /ios/) {
    # Although the flavour is specified as "ios", it is really used by all Apple
    # platforms.
    $target_defines = "defined(__APPLE__)";
} elsif ($flavour =~ /win/) {
    $target_defines = "defined(_WIN32)";
} else {
    die "unknown target: $flavour";
}

print <<___;
// This file is generated from a similarly-named Perl script in the BoringSSL
// source tree. Do not edit by hand.

#include <openssl/asm_base.h>

#if !defined(OPENSSL_NO_ASM) && $arch_defines && $target_defines
___

<<<<<<< HEAD
print "#include \"ring_core_generated/prefix_symbols_asm.h\"\n";

=======
>>>>>>> a905bbb5
while(my $line=<>) {

    if ($line =~ m/^\s*(#|@|\/\/)/)	{ print $line; next; }

    $line =~ s|/\*.*\*/||;	# get rid of C-style comments...
    $line =~ s|^\s+||;		# ... and skip white spaces in beginning...
    $line =~ s|\s+$||;		# ... and at the end

    if ($flavour =~ /64/) {
	my $copy = $line;
	# Also remove line comments.
	$copy =~ s|//.*||;
	if ($copy =~ /\b[wx]18\b/) {
	    die "r18 is reserved by the platform and may not be used.";
	}
    }

    {
	$line =~ s|[\b\.]L(\w{2,})|L$1|g;	# common denominator for Locallabel
	$line =~ s|\bL(\w{2,})|\.L$1|g	if ($dotinlocallabels);
    }

    {
	$line =~ s|(^[\.\w]+)\:\s*||;
	my $label = $1;
	if ($label) {
	    printf "%s:",($GLOBALS{$label} or $label);
	}
    }

    if ($line !~ m/^[#@]/) {
	$line =~ s|^\s*(\.?)(\S+)\s*||;
	my $c = $1; $c = "\t" if ($c eq "");
	my $mnemonic = $2;
	my $opcode;
	if ($mnemonic =~ m/([^\.]+)\.([^\.]+)/) {
	    $opcode = eval("\$$1_$2");
	} else {
	    $opcode = eval("\$$mnemonic");
	}

	if ($flavour =~ /ios/) {
	    # Mach-O and ELF use different syntax for these relocations. Note
	    # that we require :pg_hi21: to be explicitly listed. It is normally
	    # optional with adrp instructions.
	    $line =~ s|:pg_hi21:(\w+)|\1\@PAGE|;
	    $line =~ s|:lo12:(\w+)|\1\@PAGEOFF|;
	} else {
	    # Clang's integrated assembly does not support the optional
	    # :pg_hi21: markers, so erase them.
	    $line =~ s|:pg_hi21:||;
	}

	my $arg=expand_line($line);

	if (ref($opcode) eq 'CODE') {
		$line = &$opcode($arg);
	} elsif ($mnemonic)         {
		$line = $c.$mnemonic;
		$line.= "\t$arg" if ($arg ne "");
	}
    }

    print $line if ($line);
    print "\n";
}

print <<___;
#endif  // !OPENSSL_NO_ASM && $arch_defines && $target_defines
___

close STDOUT or die "error closing STDOUT: $!";<|MERGE_RESOLUTION|>--- conflicted
+++ resolved
@@ -177,16 +177,11 @@
 // This file is generated from a similarly-named Perl script in the BoringSSL
 // source tree. Do not edit by hand.
 
-#include <openssl/asm_base.h>
+#include <ring-core/asm_base.h>
 
 #if !defined(OPENSSL_NO_ASM) && $arch_defines && $target_defines
 ___
 
-<<<<<<< HEAD
-print "#include \"ring_core_generated/prefix_symbols_asm.h\"\n";
-
-=======
->>>>>>> a905bbb5
 while(my $line=<>) {
 
     if ($line =~ m/^\s*(#|@|\/\/)/)	{ print $line; next; }

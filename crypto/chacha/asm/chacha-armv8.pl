--- conflicted
+++ resolved
@@ -131,15 +131,6 @@
 .quad	0x3320646e61707865,0x6b20657479622d32		// endian-neutral
 .Lone:
 .long	1,0,0,0
-<<<<<<< HEAD
-.LGFp_armcap_P:
-#ifdef	__ILP32__
-.long	GFp_armcap_P-.
-#else
-.quad	GFp_armcap_P-.
-#endif
-=======
->>>>>>> 2c880a20
 .asciz	"ChaCha20 for ARMv8, CRYPTOGAMS by <appro\@openssl.org>"
 
 .text
@@ -149,22 +140,14 @@
 .align	5
 GFp_ChaCha20_ctr32:
 	cbz	$len,.Labort
-<<<<<<< HEAD
+#if __has_feature(hwaddress_sanitizer) && __clang_major__ >= 10
+	adrp	@x[0],:pg_hi21_nc:GFp_armcap_P
+#else
 	adrp	@x[0],:pg_hi21:GFp_armcap_P
-	cmp	$len,#192
-	b.lo	.Lshort
-	add	@x[0],@x[0],:lo12:GFp_armcap_P
-	ldr	w17,[@x[0]]
-=======
-#if __has_feature(hwaddress_sanitizer) && __clang_major__ >= 10
-	adrp	@x[0],:pg_hi21_nc:OPENSSL_armcap_P
-#else
-	adrp	@x[0],:pg_hi21:OPENSSL_armcap_P
 #endif
 	cmp	$len,#192
 	b.lo	.Lshort
-	ldr	w17,[@x[0],:lo12:OPENSSL_armcap_P]
->>>>>>> 2c880a20
+	ldr	w17,[@x[0],:lo12:GFp_armcap_P]
 	tst	w17,#ARMV7_NEON
 	b.ne	ChaCha20_neon
 

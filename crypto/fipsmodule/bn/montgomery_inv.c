/* Copyright 2016 Brian Smith.
 *
 * Permission to use, copy, modify, and/or distribute this software for any
 * purpose with or without fee is hereby granted, provided that the above
 * copyright notice and this permission notice appear in all copies.
 *
 * THE SOFTWARE IS PROVIDED "AS IS" AND THE AUTHOR DISCLAIMS ALL WARRANTIES
 * WITH REGARD TO THIS SOFTWARE INCLUDING ALL IMPLIED WARRANTIES OF
 * MERCHANTABILITY AND FITNESS. IN NO EVENT SHALL THE AUTHOR BE LIABLE FOR ANY
 * SPECIAL, DIRECT, INDIRECT, OR CONSEQUENTIAL DAMAGES OR ANY DAMAGES
 * WHATSOEVER RESULTING FROM LOSS OF USE, DATA OR PROFITS, WHETHER IN AN ACTION
 * OF CONTRACT, NEGLIGENCE OR OTHER TORTIOUS ACTION, ARISING OUT OF OR IN
 * CONNECTION WITH THE USE OR PERFORMANCE OF THIS SOFTWARE. */

#include <GFp/bn.h>

#include <assert.h>

#include "internal.h"
#include "../../internal.h"


/* Avoid -Wmissing-prototypes warnings. */
uint64_t GFp_bn_neg_inv_mod_r_u64(uint64_t n);

OPENSSL_COMPILE_ASSERT(BN_MONT_CTX_N0_LIMBS == 1 || BN_MONT_CTX_N0_LIMBS == 2,
                       BN_MONT_CTX_N0_LIMBS_VALUE_INVALID);
OPENSSL_COMPILE_ASSERT(sizeof(uint64_t) ==
                       BN_MONT_CTX_N0_LIMBS * sizeof(BN_ULONG),
                       BN_MONT_CTX_N0_LIMBS_DOES_NOT_MATCH_UINT64_T);

// LG_LITTLE_R is log_2(r).
#define LG_LITTLE_R (BN_MONT_CTX_N0_LIMBS * BN_BITS2)

<<<<<<< HEAD
/* bn_neg_inv_r_mod_n_u64 calculates the -1/n mod r; i.e. it calculates |v|
 * such that u*r - v*n == 1. |r| is the constant defined in |bn_mont_n0|. |n|
 * must be odd.
 *
 * This is derived from |xbinGCD| in Henry S. Warren, Jr.'s "Montgomery
 * Multiplication" (http://www.hackersdelight.org/MontgomeryMultiplication.pdf).
 * It is very similar to the MODULAR-INVERSE function in Stephen R. Dussé's and
 * Burton S. Kaliski Jr.'s "A Cryptographic Library for the Motorola DSP56000"
 * (http://link.springer.com/chapter/10.1007%2F3-540-46877-3_21).
 *
 * This is inspired by Joppe W. Bos's "Constant Time Modular Inversion"
 * (http://www.joppebos.com/files/CTInversion.pdf) so that the inversion is
 * constant-time with respect to |n|. We assume uint64_t additions,
 * subtractions, shifts, and bitwise operations are all constant time, which
 * may be a large leap of faith on 32-bit targets. We avoid division and
 * multiplication, which tend to be the most problematic in terms of timing
 * leaks.
 *
 * Most GCD implementations return values such that |u*r + v*n == 1|, so the
 * caller would have to negate the resultant |v| for the purpose of Montgomery
 * multiplication. This implementation does the negation implicitly by doing
 * the computations as a difference instead of a sum. */
uint64_t GFp_bn_neg_inv_mod_r_u64(uint64_t n) {
=======
uint64_t bn_mont_n0(const BIGNUM *n) {
  // These conditions are checked by the caller, |BN_MONT_CTX_set|.
  assert(!BN_is_zero(n));
  assert(!BN_is_negative(n));
  assert(BN_is_odd(n));

  // r == 2**(BN_MONT_CTX_N0_LIMBS * BN_BITS2) and LG_LITTLE_R == lg(r). This
  // ensures that we can do integer division by |r| by simply ignoring
  // |BN_MONT_CTX_N0_LIMBS| limbs. Similarly, we can calculate values modulo
  // |r| by just looking at the lowest |BN_MONT_CTX_N0_LIMBS| limbs. This is
  // what makes Montgomery multiplication efficient.
  //
  // As shown in Algorithm 1 of "Fast Prime Field Elliptic Curve Cryptography
  // with 256 Bit Primes" by Shay Gueron and Vlad Krasnov, in the loop of a
  // multi-limb Montgomery multiplication of |a * b (mod n)|, given the
  // unreduced product |t == a * b|, we repeatedly calculate:
  //
  //    t1 := t % r         |t1| is |t|'s lowest limb (see previous paragraph).
  //    t2 := t1*n0*n
  //    t3 := t + t2
  //    t := t3 / r         copy all limbs of |t3| except the lowest to |t|.
  //
  // In the last step, it would only make sense to ignore the lowest limb of
  // |t3| if it were zero. The middle steps ensure that this is the case:
  //
  //                            t3 ==  0 (mod r)
  //                        t + t2 ==  0 (mod r)
  //                   t + t1*n0*n ==  0 (mod r)
  //                       t1*n0*n == -t (mod r)
  //                        t*n0*n == -t (mod r)
  //                          n0*n == -1 (mod r)
  //                            n0 == -1/n (mod r)
  //
  // Thus, in each iteration of the loop, we multiply by the constant factor
  // |n0|, the negative inverse of n (mod r).

  // n_mod_r = n % r. As explained above, this is done by taking the lowest
  // |BN_MONT_CTX_N0_LIMBS| limbs of |n|.
  uint64_t n_mod_r = n->d[0];
#if BN_MONT_CTX_N0_LIMBS == 2
  if (n->top > 1) {
    n_mod_r |= (uint64_t)n->d[1] << BN_BITS2;
  }
#endif

  return bn_neg_inv_mod_r_u64(n_mod_r);
}

// bn_neg_inv_r_mod_n_u64 calculates the -1/n mod r; i.e. it calculates |v|
// such that u*r - v*n == 1. |r| is the constant defined in |bn_mont_n0|. |n|
// must be odd.
//
// This is derived from |xbinGCD| in Henry S. Warren, Jr.'s "Montgomery
// Multiplication" (http://www.hackersdelight.org/MontgomeryMultiplication.pdf).
// It is very similar to the MODULAR-INVERSE function in Stephen R. Dussé's and
// Burton S. Kaliski Jr.'s "A Cryptographic Library for the Motorola DSP56000"
// (http://link.springer.com/chapter/10.1007%2F3-540-46877-3_21).
//
// This is inspired by Joppe W. Bos's "Constant Time Modular Inversion"
// (http://www.joppebos.com/files/CTInversion.pdf) so that the inversion is
// constant-time with respect to |n|. We assume uint64_t additions,
// subtractions, shifts, and bitwise operations are all constant time, which
// may be a large leap of faith on 32-bit targets. We avoid division and
// multiplication, which tend to be the most problematic in terms of timing
// leaks.
//
// Most GCD implementations return values such that |u*r + v*n == 1|, so the
// caller would have to negate the resultant |v| for the purpose of Montgomery
// multiplication. This implementation does the negation implicitly by doing
// the computations as a difference instead of a sum.
static uint64_t bn_neg_inv_mod_r_u64(uint64_t n) {
>>>>>>> 808f8329
  assert(n % 2 == 1);

  // alpha == 2**(lg r - 1) == r / 2.
  static const uint64_t alpha = UINT64_C(1) << (LG_LITTLE_R - 1);

  const uint64_t beta = n;

  uint64_t u = 1;
  uint64_t v = 0;

  // The invariant maintained from here on is:
  // 2**(lg r - i) == u*2*alpha - v*beta.
  for (size_t i = 0; i < LG_LITTLE_R; ++i) {
#if BN_BITS2 == 64 && defined(BN_ULLONG)
    assert((BN_ULLONG)(1) << (LG_LITTLE_R - i) ==
           ((BN_ULLONG)u * 2 * alpha) - ((BN_ULLONG)v * beta));
#endif

<<<<<<< HEAD
    /* Delete a common factor of 2 in u and v if |u| is even. Otherwise, set
     * |u = (u + beta) / 2| and |v = (v / 2) + alpha|. */

    uint64_t u_is_odd = UINT64_C(0) - (u & 1); /* Either 0xff..ff or 0. */

    /* The addition can overflow, so use Dietz's method for it.
     *
     * Dietz calculates (x+y)/2 by (x xor y)>>1 + x&y. This is valid for all
     * (unsigned) x and y, even when x+y overflows. Evidence for 32-bit values
     * (embedded in 64 bits to so that overflow can be ignored):
     *
     * (declare-fun x () (_ BitVec 64))
     * (declare-fun y () (_ BitVec 64))
     * (assert (let (
     *    (one (_ bv1 64))
     *    (thirtyTwo (_ bv32 64)))
     *    (and
     *      (bvult x (bvshl one thirtyTwo))
     *      (bvult y (bvshl one thirtyTwo))
     *      (not (=
     *        (bvadd (bvlshr (bvxor x y) one) (bvand x y))
     *        (bvlshr (bvadd x y) one)))
     * )))
     * (check-sat) */
    uint64_t beta_if_u_is_odd = beta & u_is_odd; /* Either |beta| or 0. */
=======
    // Delete a common factor of 2 in u and v if |u| is even. Otherwise, set
    // |u = (u + beta) / 2| and |v = (v / 2) + alpha|.

    uint64_t u_is_odd = UINT64_C(0) - (u & 1);  // Either 0xff..ff or 0.

    // The addition can overflow, so use Dietz's method for it.
    //
    // Dietz calculates (x+y)/2 by (x⊕y)>>1 + x&y. This is valid for all
    // (unsigned) x and y, even when x+y overflows. Evidence for 32-bit values
    // (embedded in 64 bits to so that overflow can be ignored):
    //
    // (declare-fun x () (_ BitVec 64))
    // (declare-fun y () (_ BitVec 64))
    // (assert (let (
    //    (one (_ bv1 64))
    //    (thirtyTwo (_ bv32 64)))
    //    (and
    //      (bvult x (bvshl one thirtyTwo))
    //      (bvult y (bvshl one thirtyTwo))
    //      (not (=
    //        (bvadd (bvlshr (bvxor x y) one) (bvand x y))
    //        (bvlshr (bvadd x y) one)))
    // )))
    // (check-sat)
    uint64_t beta_if_u_is_odd = beta & u_is_odd;  // Either |beta| or 0.
>>>>>>> 808f8329
    u = ((u ^ beta_if_u_is_odd) >> 1) + (u & beta_if_u_is_odd);

    uint64_t alpha_if_u_is_odd = alpha & u_is_odd;  // Either |alpha| or 0.
    v = (v >> 1) + alpha_if_u_is_odd;
  }

  // The invariant now shows that u*r - v*n == 1 since r == 2 * alpha.
#if BN_BITS2 == 64 && defined(BN_ULLONG)
  assert(1 == ((BN_ULLONG)u * 2 * alpha) - ((BN_ULLONG)v * beta));
#endif

  return v;
<<<<<<< HEAD
=======
}

// bn_mod_exp_base_2_vartime calculates r = 2**p (mod n). |p| must be larger
// than log_2(n); i.e. 2**p must be larger than |n|. |n| must be positive and
// odd.
int bn_mod_exp_base_2_vartime(BIGNUM *r, unsigned p, const BIGNUM *n) {
  assert(!BN_is_zero(n));
  assert(!BN_is_negative(n));
  assert(BN_is_odd(n));

  BN_zero(r);

  unsigned n_bits = BN_num_bits(n);
  assert(n_bits != 0);
  if (n_bits == 1) {
    return 1;
  }

  // Set |r| to the smallest power of two larger than |n|.
  assert(p > n_bits);
  if (!BN_set_bit(r, n_bits)) {
    return 0;
  }

  // Unconditionally reduce |r|.
  assert(BN_cmp(r, n) > 0);
  if (!BN_usub(r, r, n)) {
    return 0;
  }
  assert(BN_cmp(r, n) < 0);

  for (unsigned i = n_bits; i < p; ++i) {
    // This is like |BN_mod_lshift1_quick| except using |BN_usub|.
    //
    // TODO: Replace this with the use of a constant-time variant of
    // |BN_mod_lshift1_quick|.
    if (!BN_lshift1(r, r)) {
      return 0;
    }
    if (BN_cmp(r, n) >= 0) {
      if (!BN_usub(r, r, n)) {
        return 0;
      }
    }
  }

  return 1;
>>>>>>> 808f8329
}<|MERGE_RESOLUTION|>--- conflicted
+++ resolved
@@ -20,7 +20,7 @@
 #include "../../internal.h"
 
 
-/* Avoid -Wmissing-prototypes warnings. */
+// Avoid -Wmissing-prototypes warnings.
 uint64_t GFp_bn_neg_inv_mod_r_u64(uint64_t n);
 
 OPENSSL_COMPILE_ASSERT(BN_MONT_CTX_N0_LIMBS == 1 || BN_MONT_CTX_N0_LIMBS == 2,
@@ -31,79 +31,6 @@
 
 // LG_LITTLE_R is log_2(r).
 #define LG_LITTLE_R (BN_MONT_CTX_N0_LIMBS * BN_BITS2)
-
-<<<<<<< HEAD
-/* bn_neg_inv_r_mod_n_u64 calculates the -1/n mod r; i.e. it calculates |v|
- * such that u*r - v*n == 1. |r| is the constant defined in |bn_mont_n0|. |n|
- * must be odd.
- *
- * This is derived from |xbinGCD| in Henry S. Warren, Jr.'s "Montgomery
- * Multiplication" (http://www.hackersdelight.org/MontgomeryMultiplication.pdf).
- * It is very similar to the MODULAR-INVERSE function in Stephen R. Dussé's and
- * Burton S. Kaliski Jr.'s "A Cryptographic Library for the Motorola DSP56000"
- * (http://link.springer.com/chapter/10.1007%2F3-540-46877-3_21).
- *
- * This is inspired by Joppe W. Bos's "Constant Time Modular Inversion"
- * (http://www.joppebos.com/files/CTInversion.pdf) so that the inversion is
- * constant-time with respect to |n|. We assume uint64_t additions,
- * subtractions, shifts, and bitwise operations are all constant time, which
- * may be a large leap of faith on 32-bit targets. We avoid division and
- * multiplication, which tend to be the most problematic in terms of timing
- * leaks.
- *
- * Most GCD implementations return values such that |u*r + v*n == 1|, so the
- * caller would have to negate the resultant |v| for the purpose of Montgomery
- * multiplication. This implementation does the negation implicitly by doing
- * the computations as a difference instead of a sum. */
-uint64_t GFp_bn_neg_inv_mod_r_u64(uint64_t n) {
-=======
-uint64_t bn_mont_n0(const BIGNUM *n) {
-  // These conditions are checked by the caller, |BN_MONT_CTX_set|.
-  assert(!BN_is_zero(n));
-  assert(!BN_is_negative(n));
-  assert(BN_is_odd(n));
-
-  // r == 2**(BN_MONT_CTX_N0_LIMBS * BN_BITS2) and LG_LITTLE_R == lg(r). This
-  // ensures that we can do integer division by |r| by simply ignoring
-  // |BN_MONT_CTX_N0_LIMBS| limbs. Similarly, we can calculate values modulo
-  // |r| by just looking at the lowest |BN_MONT_CTX_N0_LIMBS| limbs. This is
-  // what makes Montgomery multiplication efficient.
-  //
-  // As shown in Algorithm 1 of "Fast Prime Field Elliptic Curve Cryptography
-  // with 256 Bit Primes" by Shay Gueron and Vlad Krasnov, in the loop of a
-  // multi-limb Montgomery multiplication of |a * b (mod n)|, given the
-  // unreduced product |t == a * b|, we repeatedly calculate:
-  //
-  //    t1 := t % r         |t1| is |t|'s lowest limb (see previous paragraph).
-  //    t2 := t1*n0*n
-  //    t3 := t + t2
-  //    t := t3 / r         copy all limbs of |t3| except the lowest to |t|.
-  //
-  // In the last step, it would only make sense to ignore the lowest limb of
-  // |t3| if it were zero. The middle steps ensure that this is the case:
-  //
-  //                            t3 ==  0 (mod r)
-  //                        t + t2 ==  0 (mod r)
-  //                   t + t1*n0*n ==  0 (mod r)
-  //                       t1*n0*n == -t (mod r)
-  //                        t*n0*n == -t (mod r)
-  //                          n0*n == -1 (mod r)
-  //                            n0 == -1/n (mod r)
-  //
-  // Thus, in each iteration of the loop, we multiply by the constant factor
-  // |n0|, the negative inverse of n (mod r).
-
-  // n_mod_r = n % r. As explained above, this is done by taking the lowest
-  // |BN_MONT_CTX_N0_LIMBS| limbs of |n|.
-  uint64_t n_mod_r = n->d[0];
-#if BN_MONT_CTX_N0_LIMBS == 2
-  if (n->top > 1) {
-    n_mod_r |= (uint64_t)n->d[1] << BN_BITS2;
-  }
-#endif
-
-  return bn_neg_inv_mod_r_u64(n_mod_r);
-}
 
 // bn_neg_inv_r_mod_n_u64 calculates the -1/n mod r; i.e. it calculates |v|
 // such that u*r - v*n == 1. |r| is the constant defined in |bn_mont_n0|. |n|
@@ -127,8 +54,7 @@
 // caller would have to negate the resultant |v| for the purpose of Montgomery
 // multiplication. This implementation does the negation implicitly by doing
 // the computations as a difference instead of a sum.
-static uint64_t bn_neg_inv_mod_r_u64(uint64_t n) {
->>>>>>> 808f8329
+uint64_t GFp_bn_neg_inv_mod_r_u64(uint64_t n) {
   assert(n % 2 == 1);
 
   // alpha == 2**(lg r - 1) == r / 2.
@@ -147,33 +73,6 @@
            ((BN_ULLONG)u * 2 * alpha) - ((BN_ULLONG)v * beta));
 #endif
 
-<<<<<<< HEAD
-    /* Delete a common factor of 2 in u and v if |u| is even. Otherwise, set
-     * |u = (u + beta) / 2| and |v = (v / 2) + alpha|. */
-
-    uint64_t u_is_odd = UINT64_C(0) - (u & 1); /* Either 0xff..ff or 0. */
-
-    /* The addition can overflow, so use Dietz's method for it.
-     *
-     * Dietz calculates (x+y)/2 by (x xor y)>>1 + x&y. This is valid for all
-     * (unsigned) x and y, even when x+y overflows. Evidence for 32-bit values
-     * (embedded in 64 bits to so that overflow can be ignored):
-     *
-     * (declare-fun x () (_ BitVec 64))
-     * (declare-fun y () (_ BitVec 64))
-     * (assert (let (
-     *    (one (_ bv1 64))
-     *    (thirtyTwo (_ bv32 64)))
-     *    (and
-     *      (bvult x (bvshl one thirtyTwo))
-     *      (bvult y (bvshl one thirtyTwo))
-     *      (not (=
-     *        (bvadd (bvlshr (bvxor x y) one) (bvand x y))
-     *        (bvlshr (bvadd x y) one)))
-     * )))
-     * (check-sat) */
-    uint64_t beta_if_u_is_odd = beta & u_is_odd; /* Either |beta| or 0. */
-=======
     // Delete a common factor of 2 in u and v if |u| is even. Otherwise, set
     // |u = (u + beta) / 2| and |v = (v / 2) + alpha|.
 
@@ -181,7 +80,7 @@
 
     // The addition can overflow, so use Dietz's method for it.
     //
-    // Dietz calculates (x+y)/2 by (x⊕y)>>1 + x&y. This is valid for all
+    // Dietz calculates (x+y)/2 by (x xor y)>>1 + x&y. This is valid for all
     // (unsigned) x and y, even when x+y overflows. Evidence for 32-bit values
     // (embedded in 64 bits to so that overflow can be ignored):
     //
@@ -199,10 +98,9 @@
     // )))
     // (check-sat)
     uint64_t beta_if_u_is_odd = beta & u_is_odd;  // Either |beta| or 0.
->>>>>>> 808f8329
     u = ((u ^ beta_if_u_is_odd) >> 1) + (u & beta_if_u_is_odd);
 
-    uint64_t alpha_if_u_is_odd = alpha & u_is_odd;  // Either |alpha| or 0.
+    uint64_t alpha_if_u_is_odd = alpha & u_is_odd; /* Either |alpha| or 0. */
     v = (v >> 1) + alpha_if_u_is_odd;
   }
 
@@ -212,54 +110,4 @@
 #endif
 
   return v;
-<<<<<<< HEAD
-=======
-}
-
-// bn_mod_exp_base_2_vartime calculates r = 2**p (mod n). |p| must be larger
-// than log_2(n); i.e. 2**p must be larger than |n|. |n| must be positive and
-// odd.
-int bn_mod_exp_base_2_vartime(BIGNUM *r, unsigned p, const BIGNUM *n) {
-  assert(!BN_is_zero(n));
-  assert(!BN_is_negative(n));
-  assert(BN_is_odd(n));
-
-  BN_zero(r);
-
-  unsigned n_bits = BN_num_bits(n);
-  assert(n_bits != 0);
-  if (n_bits == 1) {
-    return 1;
-  }
-
-  // Set |r| to the smallest power of two larger than |n|.
-  assert(p > n_bits);
-  if (!BN_set_bit(r, n_bits)) {
-    return 0;
-  }
-
-  // Unconditionally reduce |r|.
-  assert(BN_cmp(r, n) > 0);
-  if (!BN_usub(r, r, n)) {
-    return 0;
-  }
-  assert(BN_cmp(r, n) < 0);
-
-  for (unsigned i = n_bits; i < p; ++i) {
-    // This is like |BN_mod_lshift1_quick| except using |BN_usub|.
-    //
-    // TODO: Replace this with the use of a constant-time variant of
-    // |BN_mod_lshift1_quick|.
-    if (!BN_lshift1(r, r)) {
-      return 0;
-    }
-    if (BN_cmp(r, n) >= 0) {
-      if (!BN_usub(r, r, n)) {
-        return 0;
-      }
-    }
-  }
-
-  return 1;
->>>>>>> 808f8329
 }
#! /usr/bin/env perl
# Copyright 2010-2016 The OpenSSL Project Authors. All Rights Reserved.
#
# Licensed under the OpenSSL license (the "License").  You may not use
# this file except in compliance with the License.  You can obtain a copy
# in the file LICENSE in the source distribution or at
# https://www.openssl.org/source/license.html

#
# ====================================================================
# Written by Andy Polyakov <appro@openssl.org> for the OpenSSL
# project. The module is, however, dual licensed under OpenSSL and
# CRYPTOGAMS licenses depending on where you obtain it. For further
# details see http://www.openssl.org/~appro/cryptogams/.
# ====================================================================
#
# March, June 2010
#
# The module implements "4-bit" GCM GHASH function and underlying
# single multiplication operation in GF(2^128). "4-bit" means that
# it uses 256 bytes per-key table [+128 bytes shared table]. GHASH
# function features so called "528B" variant utilizing additional
# 256+16 bytes of per-key storage [+512 bytes shared table].
# Performance results are for this streamed GHASH subroutine and are
# expressed in cycles per processed byte, less is better:
#
#		gcc 3.4.x(*)	assembler
#
# P4		28.6		14.0		+100%
# Opteron	19.3		7.7		+150%
# Core2		17.8		8.1(**)		+120%
# Atom		31.6		16.8		+88%
# VIA Nano	21.8		10.1		+115%
#
# (*)	comparison is not completely fair, because C results are
#	for vanilla "256B" implementation, while assembler results
#	are for "528B";-)
# (**)	it's mystery [to me] why Core2 result is not same as for
#	Opteron;

# May 2010
#
# Add PCLMULQDQ version performing at 2.02 cycles per processed byte.
# See ghash-x86.pl for background information and details about coding
# techniques.
#
# Special thanks to David Woodhouse for providing access to a
# Westmere-based system on behalf of Intel Open Source Technology Centre.

# December 2012
#
# Overhaul: aggregate Karatsuba post-processing, improve ILP in
# reduction_alg9, increase reduction aggregate factor to 4x. As for
# the latter. ghash-x86.pl discusses that it makes lesser sense to
# increase aggregate factor. Then why increase here? Critical path
# consists of 3 independent pclmulqdq instructions, Karatsuba post-
# processing and reduction. "On top" of this we lay down aggregated
# multiplication operations, triplets of independent pclmulqdq's. As
# issue rate for pclmulqdq is limited, it makes lesser sense to
# aggregate more multiplications than it takes to perform remaining
# non-multiplication operations. 2x is near-optimal coefficient for
# contemporary Intel CPUs (therefore modest improvement coefficient),
# but not for Bulldozer. Latter is because logical SIMD operations
# are twice as slow in comparison to Intel, so that critical path is
# longer. A CPU with higher pclmulqdq issue rate would also benefit
# from higher aggregate factor...
#
# Westmere	1.78(+13%)
# Sandy Bridge	1.80(+8%)
# Ivy Bridge	1.80(+7%)
# Haswell	0.55(+93%) (if system doesn't support AVX)
# Broadwell	0.45(+110%)(if system doesn't support AVX)
# Skylake	0.44(+110%)(if system doesn't support AVX)
# Bulldozer	1.49(+27%)
# Silvermont	2.88(+13%)
# Knights L	2.12(-)    (if system doesn't support AVX)
# Goldmont	1.08(+24%)

# March 2013
#
# ... 8x aggregate factor AVX code path is using reduction algorithm
# suggested by Shay Gueron[1]. Even though contemporary AVX-capable
# CPUs such as Sandy and Ivy Bridge can execute it, the code performs
# sub-optimally in comparison to above mentioned version. But thanks
# to Ilya Albrekht and Max Locktyukhin of Intel Corp. we knew that
# it performs in 0.41 cycles per byte on Haswell processor, in
# 0.29 on Broadwell, and in 0.36 on Skylake.
#
# Knights Landing achieves 1.09 cpb.
#
# [1] http://rt.openssl.org/Ticket/Display.html?id=2900&user=guest&pass=guest

# This file was patched in BoringSSL to remove the variable-time 4-bit
# implementation.

$flavour = shift;
$output  = shift;
if ($flavour =~ /\./) { $output = $flavour; undef $flavour; }

$win64=0; $win64=1 if ($flavour =~ /[nm]asm|mingw64/ || $output =~ /\.asm$/);

$0 =~ m/(.*[\/\\])[^\/\\]+$/; $dir=$1;
( $xlate="${dir}x86_64-xlate.pl" and -f $xlate ) or
( $xlate="${dir}../../../perlasm/x86_64-xlate.pl" and -f $xlate) or
die "can't locate x86_64-xlate.pl";

# See the notes about |$avx| in aesni-gcm-x86_64.pl; otherwise tags will be
# computed incorrectly.
#
# In upstream, this is controlled by shelling out to the compiler to check
# versions, but BoringSSL is intended to be used with pre-generated perlasm
# output, so this isn't useful anyway.
$avx = 1;

open OUT,"| \"$^X\" \"$xlate\" $flavour \"$output\"";
*STDOUT=*OUT;

$do4xaggr=1;


$code=<<___;
.text
.extern	OPENSSL_ia32cap_P
___


######################################################################
# PCLMULQDQ version.

@_4args=$win64?	("%rcx","%rdx","%r8", "%r9") :	# Win64 order
		("%rdi","%rsi","%rdx","%rcx");	# Unix order

($Xi,$Xhi)=("%xmm0","%xmm1");	$Hkey="%xmm2";
($T1,$T2,$T3)=("%xmm3","%xmm4","%xmm5");

sub clmul64x64_T2 {	# minimal register pressure
my ($Xhi,$Xi,$Hkey,$HK)=@_;

if (!defined($HK)) {	$HK = $T2;
$code.=<<___;
	movdqa		$Xi,$Xhi		#
	pshufd		\$0b01001110,$Xi,$T1
	pshufd		\$0b01001110,$Hkey,$T2
	pxor		$Xi,$T1			#
	pxor		$Hkey,$T2
___
} else {
$code.=<<___;
	movdqa		$Xi,$Xhi		#
	pshufd		\$0b01001110,$Xi,$T1
	pxor		$Xi,$T1			#
___
}
$code.=<<___;
	pclmulqdq	\$0x00,$Hkey,$Xi	#######
	pclmulqdq	\$0x11,$Hkey,$Xhi	#######
	pclmulqdq	\$0x00,$HK,$T1		#######
	pxor		$Xi,$T1			#
	pxor		$Xhi,$T1		#

	movdqa		$T1,$T2			#
	psrldq		\$8,$T1
	pslldq		\$8,$T2			#
	pxor		$T1,$Xhi
	pxor		$T2,$Xi			#
___
}

sub reduction_alg9 {	# 17/11 times faster than Intel version
my ($Xhi,$Xi) = @_;

$code.=<<___;
	# 1st phase
	movdqa		$Xi,$T2			#
	movdqa		$Xi,$T1
	psllq		\$5,$Xi
	pxor		$Xi,$T1			#
	psllq		\$1,$Xi
	pxor		$T1,$Xi			#
	psllq		\$57,$Xi		#
	movdqa		$Xi,$T1			#
	pslldq		\$8,$Xi
	psrldq		\$8,$T1			#
	pxor		$T2,$Xi
	pxor		$T1,$Xhi		#

	# 2nd phase
	movdqa		$Xi,$T2
	psrlq		\$1,$Xi
	pxor		$T2,$Xhi		#
	pxor		$Xi,$T2
	psrlq		\$5,$Xi
	pxor		$T2,$Xi			#
	psrlq		\$1,$Xi			#
	pxor		$Xhi,$Xi		#
___
}

{ my ($Htbl,$Xip)=@_4args;
  my $HK="%xmm6";

$code.=<<___;
.globl	gcm_init_clmul
.type	gcm_init_clmul,\@abi-omnipotent
.align	16
gcm_init_clmul:
.cfi_startproc
.seh_startproc
	_CET_ENDBR
.L_init_clmul:
___
$code.=<<___ if ($win64);
	sub	\$0x18,%rsp
.seh_allocstack	0x18
	movaps	%xmm6,(%rsp)
.seh_savexmm128	%xmm6, 0
___
$code.=<<___;
	movdqu		($Xip),$Hkey
	pshufd		\$0b01001110,$Hkey,$Hkey	# dword swap

	# <<1 twist
	pshufd		\$0b11111111,$Hkey,$T2	# broadcast uppermost dword
	movdqa		$Hkey,$T1
	psllq		\$1,$Hkey
	pxor		$T3,$T3			#
	psrlq		\$63,$T1
	pcmpgtd		$T2,$T3			# broadcast carry bit
	pslldq		\$8,$T1
	por		$T1,$Hkey		# H<<=1

	# magic reduction
	pand		.L0x1c2_polynomial(%rip),$T3
	pxor		$T3,$Hkey		# if(carry) H^=0x1c2_polynomial

	# calculate H^2
	pshufd		\$0b01001110,$Hkey,$HK
	movdqa		$Hkey,$Xi
	pxor		$Hkey,$HK
___
	&clmul64x64_T2	($Xhi,$Xi,$Hkey,$HK);
	&reduction_alg9	($Xhi,$Xi);
$code.=<<___;
	pshufd		\$0b01001110,$Hkey,$T1
	pshufd		\$0b01001110,$Xi,$T2
	pxor		$Hkey,$T1		# Karatsuba pre-processing
	movdqu		$Hkey,0x00($Htbl)	# save H
	pxor		$Xi,$T2			# Karatsuba pre-processing
	movdqu		$Xi,0x10($Htbl)		# save H^2
	palignr		\$8,$T1,$T2		# low part is H.lo^H.hi...
	movdqu		$T2,0x20($Htbl)		# save Karatsuba "salt"
___
if ($do4xaggr) {
	&clmul64x64_T2	($Xhi,$Xi,$Hkey,$HK);	# H^3
	&reduction_alg9	($Xhi,$Xi);
$code.=<<___;
	movdqa		$Xi,$T3
___
	&clmul64x64_T2	($Xhi,$Xi,$Hkey,$HK);	# H^4
	&reduction_alg9	($Xhi,$Xi);
$code.=<<___;
	pshufd		\$0b01001110,$T3,$T1
	pshufd		\$0b01001110,$Xi,$T2
	pxor		$T3,$T1			# Karatsuba pre-processing
	movdqu		$T3,0x30($Htbl)		# save H^3
	pxor		$Xi,$T2			# Karatsuba pre-processing
	movdqu		$Xi,0x40($Htbl)		# save H^4
	palignr		\$8,$T1,$T2		# low part is H^3.lo^H^3.hi...
	movdqu		$T2,0x50($Htbl)		# save Karatsuba "salt"
___
}
$code.=<<___ if ($win64);
	movaps	(%rsp),%xmm6
	lea	0x18(%rsp),%rsp
___
$code.=<<___;
	ret
.cfi_endproc
.seh_endproc
.size	gcm_init_clmul,.-gcm_init_clmul
___
}

{ my ($Xip,$Htbl)=@_4args;

$code.=<<___;
.globl	gcm_gmult_clmul
.type	gcm_gmult_clmul,\@abi-omnipotent
.align	16
gcm_gmult_clmul:
.cfi_startproc
	_CET_ENDBR
.L_gmult_clmul:
	movdqu		($Xip),$Xi
	movdqa		.Lbswap_mask(%rip),$T3
	movdqu		($Htbl),$Hkey
	movdqu		0x20($Htbl),$T2
	pshufb		$T3,$Xi
___
	&clmul64x64_T2	($Xhi,$Xi,$Hkey,$T2);
$code.=<<___ if (0 || (&reduction_alg9($Xhi,$Xi)&&0));
	# experimental alternative. special thing about is that there
	# no dependency between the two multiplications...
	mov		\$`0xE1<<1`,%eax
	mov		\$0xA040608020C0E000,%r10	# ((7..0)·0xE0)&0xff
	mov		\$0x07,%r11d
	movq		%rax,$T1
	movq		%r10,$T2
	movq		%r11,$T3		# borrow $T3
	pand		$Xi,$T3
	pshufb		$T3,$T2			# ($Xi&7)·0xE0
	movq		%rax,$T3
	pclmulqdq	\$0x00,$Xi,$T1		# ·(0xE1<<1)
	pxor		$Xi,$T2
	pslldq		\$15,$T2
	paddd		$T2,$T2			# <<(64+56+1)
	pxor		$T2,$Xi
	pclmulqdq	\$0x01,$T3,$Xi
	movdqa		.Lbswap_mask(%rip),$T3	# reload $T3
	psrldq		\$1,$T1
	pxor		$T1,$Xhi
	pslldq		\$7,$Xi
	pxor		$Xhi,$Xi
___
$code.=<<___;
	pshufb		$T3,$Xi
	movdqu		$Xi,($Xip)
	ret
.cfi_endproc
.size	gcm_gmult_clmul,.-gcm_gmult_clmul
___
}

{ my ($Xip,$Htbl,$inp,$len)=@_4args;
  my ($Xln,$Xmn,$Xhn,$Hkey2,$HK) = map("%xmm$_",(3..7));
  my ($T1,$T2,$T3)=map("%xmm$_",(8..10));

$code.=<<___;
.globl	gcm_ghash_clmul
.type	gcm_ghash_clmul,\@abi-omnipotent
.align	32
gcm_ghash_clmul:
.cfi_startproc
.seh_startproc
	_CET_ENDBR
.L_ghash_clmul:
___
$code.=<<___ if ($win64);
	lea	-0x88(%rsp),%rax
	lea	-0x20(%rax),%rsp
.seh_allocstack	0x20+0x88
	movaps	%xmm6,-0x20(%rax)
.seh_savexmm128	%xmm6, 0x20-0x20
	movaps	%xmm7,-0x10(%rax)
.seh_savexmm128	%xmm7, 0x20-0x10
	movaps	%xmm8,0(%rax)
.seh_savexmm128	%xmm8, 0x20+0
	movaps	%xmm9,0x10(%rax)
.seh_savexmm128	%xmm9, 0x20+0x10
	movaps	%xmm10,0x20(%rax)
.seh_savexmm128	%xmm10, 0x20+0x20
	movaps	%xmm11,0x30(%rax)
.seh_savexmm128	%xmm11, 0x20+0x30
	movaps	%xmm12,0x40(%rax)
.seh_savexmm128	%xmm12, 0x20+0x40
	movaps	%xmm13,0x50(%rax)
.seh_savexmm128	%xmm13, 0x20+0x50
	movaps	%xmm14,0x60(%rax)
.seh_savexmm128	%xmm14, 0x20+0x60
	movaps	%xmm15,0x70(%rax)
.seh_savexmm128	%xmm15, 0x20+0x70
___
$code.=<<___;
	movdqa		.Lbswap_mask(%rip),$T3

	movdqu		($Xip),$Xi
	movdqu		($Htbl),$Hkey
	movdqu		0x20($Htbl),$HK
	pshufb		$T3,$Xi

	sub		\$0x10,$len
	jz		.Lodd_tail

	movdqu		0x10($Htbl),$Hkey2
___
if ($do4xaggr) {
my ($Xl,$Xm,$Xh,$Hkey3,$Hkey4)=map("%xmm$_",(11..15));

$code.=<<___;
	leaq		OPENSSL_ia32cap_P(%rip),%rax
	mov		4(%rax),%eax
	cmp		\$0x30,$len
	jb		.Lskip4x

	and		\$`1<<26|1<<22`,%eax	# isolate MOVBE+XSAVE
	cmp		\$`1<<22`,%eax		# check for MOVBE without XSAVE
	je		.Lskip4x

	sub		\$0x30,$len
	mov		\$0xA040608020C0E000,%rax	# ((7..0)·0xE0)&0xff
	movdqu		0x30($Htbl),$Hkey3
	movdqu		0x40($Htbl),$Hkey4

	#######
	# Xi+4 =[(H*Ii+3) + (H^2*Ii+2) + (H^3*Ii+1) + H^4*(Ii+Xi)] mod P
	#
	movdqu		0x30($inp),$Xln
	 movdqu		0x20($inp),$Xl
	pshufb		$T3,$Xln
	 pshufb		$T3,$Xl
	movdqa		$Xln,$Xhn
	pshufd		\$0b01001110,$Xln,$Xmn
	pxor		$Xln,$Xmn
	pclmulqdq	\$0x00,$Hkey,$Xln
	pclmulqdq	\$0x11,$Hkey,$Xhn
	pclmulqdq	\$0x00,$HK,$Xmn

	movdqa		$Xl,$Xh
	pshufd		\$0b01001110,$Xl,$Xm
	pxor		$Xl,$Xm
	pclmulqdq	\$0x00,$Hkey2,$Xl
	pclmulqdq	\$0x11,$Hkey2,$Xh
	pclmulqdq	\$0x10,$HK,$Xm
	xorps		$Xl,$Xln
	xorps		$Xh,$Xhn
	movups		0x50($Htbl),$HK
	xorps		$Xm,$Xmn

	movdqu		0x10($inp),$Xl
	 movdqu		0($inp),$T1
	pshufb		$T3,$Xl
	 pshufb		$T3,$T1
	movdqa		$Xl,$Xh
	pshufd		\$0b01001110,$Xl,$Xm
	 pxor		$T1,$Xi
	pxor		$Xl,$Xm
	pclmulqdq	\$0x00,$Hkey3,$Xl
	 movdqa		$Xi,$Xhi
	 pshufd		\$0b01001110,$Xi,$T1
	 pxor		$Xi,$T1
	pclmulqdq	\$0x11,$Hkey3,$Xh
	pclmulqdq	\$0x00,$HK,$Xm
	xorps		$Xl,$Xln
	xorps		$Xh,$Xhn

	lea	0x40($inp),$inp
	sub	\$0x40,$len
	jc	.Ltail4x

	jmp	.Lmod4_loop
.align	32
.Lmod4_loop:
	pclmulqdq	\$0x00,$Hkey4,$Xi
	xorps		$Xm,$Xmn
	 movdqu		0x30($inp),$Xl
	 pshufb		$T3,$Xl
	pclmulqdq	\$0x11,$Hkey4,$Xhi
	xorps		$Xln,$Xi
	 movdqu		0x20($inp),$Xln
	 movdqa		$Xl,$Xh
	pclmulqdq	\$0x10,$HK,$T1
	 pshufd		\$0b01001110,$Xl,$Xm
	xorps		$Xhn,$Xhi
	 pxor		$Xl,$Xm
	 pshufb		$T3,$Xln
	movups		0x20($Htbl),$HK
	xorps		$Xmn,$T1
	 pclmulqdq	\$0x00,$Hkey,$Xl
	 pshufd		\$0b01001110,$Xln,$Xmn

	pxor		$Xi,$T1			# aggregated Karatsuba post-processing
	 movdqa		$Xln,$Xhn
	pxor		$Xhi,$T1		#
	 pxor		$Xln,$Xmn
	movdqa		$T1,$T2			#
	 pclmulqdq	\$0x11,$Hkey,$Xh
	pslldq		\$8,$T1
	psrldq		\$8,$T2			#
	pxor		$T1,$Xi
	movdqa		.L7_mask(%rip),$T1
	pxor		$T2,$Xhi		#
	movq		%rax,$T2

	pand		$Xi,$T1			# 1st phase
	pshufb		$T1,$T2			#
	pxor		$Xi,$T2			#
	 pclmulqdq	\$0x00,$HK,$Xm
	psllq		\$57,$T2		#
	movdqa		$T2,$T1			#
	pslldq		\$8,$T2
	 pclmulqdq	\$0x00,$Hkey2,$Xln
	psrldq		\$8,$T1			#
	pxor		$T2,$Xi
	pxor		$T1,$Xhi		#
	movdqu		0($inp),$T1

	movdqa		$Xi,$T2			# 2nd phase
	psrlq		\$1,$Xi
	 pclmulqdq	\$0x11,$Hkey2,$Xhn
	 xorps		$Xl,$Xln
	 movdqu		0x10($inp),$Xl
	 pshufb		$T3,$Xl
	 pclmulqdq	\$0x10,$HK,$Xmn
	 xorps		$Xh,$Xhn
	 movups		0x50($Htbl),$HK
	pshufb		$T3,$T1
	pxor		$T2,$Xhi		#
	pxor		$Xi,$T2
	psrlq		\$5,$Xi

	 movdqa		$Xl,$Xh
	 pxor		$Xm,$Xmn
	 pshufd		\$0b01001110,$Xl,$Xm
	pxor		$T2,$Xi			#
	pxor		$T1,$Xhi
	 pxor		$Xl,$Xm
	 pclmulqdq	\$0x00,$Hkey3,$Xl
	psrlq		\$1,$Xi			#
	pxor		$Xhi,$Xi		#
	movdqa		$Xi,$Xhi
	 pclmulqdq	\$0x11,$Hkey3,$Xh
	 xorps		$Xl,$Xln
	pshufd		\$0b01001110,$Xi,$T1
	pxor		$Xi,$T1

	 pclmulqdq	\$0x00,$HK,$Xm
	 xorps		$Xh,$Xhn

	lea	0x40($inp),$inp
	sub	\$0x40,$len
	jnc	.Lmod4_loop

.Ltail4x:
	pclmulqdq	\$0x00,$Hkey4,$Xi
	pclmulqdq	\$0x11,$Hkey4,$Xhi
	pclmulqdq	\$0x10,$HK,$T1
	xorps		$Xm,$Xmn
	xorps		$Xln,$Xi
	xorps		$Xhn,$Xhi
	pxor		$Xi,$Xhi		# aggregated Karatsuba post-processing
	pxor		$Xmn,$T1

	pxor		$Xhi,$T1		#
	pxor		$Xi,$Xhi

	movdqa		$T1,$T2			#
	psrldq		\$8,$T1
	pslldq		\$8,$T2			#
	pxor		$T1,$Xhi
	pxor		$T2,$Xi			#
___
	&reduction_alg9($Xhi,$Xi);
$code.=<<___;
	add	\$0x40,$len
	jz	.Ldone
	movdqu	0x20($Htbl),$HK
	sub	\$0x10,$len
	jz	.Lodd_tail
.Lskip4x:
___
}
$code.=<<___;
	#######
	# Xi+2 =[H*(Ii+1 + Xi+1)] mod P =
	#	[(H*Ii+1) + (H*Xi+1)] mod P =
	#	[(H*Ii+1) + H^2*(Ii+Xi)] mod P
	#
	movdqu		($inp),$T1		# Ii
	movdqu		16($inp),$Xln		# Ii+1
	pshufb		$T3,$T1
	pshufb		$T3,$Xln
	pxor		$T1,$Xi			# Ii+Xi

	movdqa		$Xln,$Xhn
	pshufd		\$0b01001110,$Xln,$Xmn
	pxor		$Xln,$Xmn
	pclmulqdq	\$0x00,$Hkey,$Xln
	pclmulqdq	\$0x11,$Hkey,$Xhn
	pclmulqdq	\$0x00,$HK,$Xmn

	lea		32($inp),$inp		# i+=2
	nop
	sub		\$0x20,$len
	jbe		.Leven_tail
	nop
	jmp		.Lmod_loop

.align	32
.Lmod_loop:
	movdqa		$Xi,$Xhi
	movdqa		$Xmn,$T1
	pshufd		\$0b01001110,$Xi,$Xmn	#
	pxor		$Xi,$Xmn		#

	pclmulqdq	\$0x00,$Hkey2,$Xi
	pclmulqdq	\$0x11,$Hkey2,$Xhi
	pclmulqdq	\$0x10,$HK,$Xmn

	pxor		$Xln,$Xi		# (H*Ii+1) + H^2*(Ii+Xi)
	pxor		$Xhn,$Xhi
	  movdqu	($inp),$T2		# Ii
	pxor		$Xi,$T1			# aggregated Karatsuba post-processing
	  pshufb	$T3,$T2
	  movdqu	16($inp),$Xln		# Ii+1

	pxor		$Xhi,$T1
	  pxor		$T2,$Xhi		# "Ii+Xi", consume early
	pxor		$T1,$Xmn
	 pshufb		$T3,$Xln
	movdqa		$Xmn,$T1		#
	psrldq		\$8,$T1
	pslldq		\$8,$Xmn		#
	pxor		$T1,$Xhi
	pxor		$Xmn,$Xi		#

	movdqa		$Xln,$Xhn		#

	  movdqa	$Xi,$T2			# 1st phase
	  movdqa	$Xi,$T1
	  psllq		\$5,$Xi
	  pxor		$Xi,$T1			#
	pclmulqdq	\$0x00,$Hkey,$Xln	#######
	  psllq		\$1,$Xi
	  pxor		$T1,$Xi			#
	  psllq		\$57,$Xi		#
	  movdqa	$Xi,$T1			#
	  pslldq	\$8,$Xi
	  psrldq	\$8,$T1			#
	  pxor		$T2,$Xi
	pshufd		\$0b01001110,$Xhn,$Xmn
	  pxor		$T1,$Xhi		#
	pxor		$Xhn,$Xmn		#

	  movdqa	$Xi,$T2			# 2nd phase
	  psrlq		\$1,$Xi
	pclmulqdq	\$0x11,$Hkey,$Xhn	#######
	  pxor		$T2,$Xhi		#
	  pxor		$Xi,$T2
	  psrlq		\$5,$Xi
	  pxor		$T2,$Xi			#
	lea		32($inp),$inp
	  psrlq		\$1,$Xi			#
	pclmulqdq	\$0x00,$HK,$Xmn		#######
	  pxor		$Xhi,$Xi		#

	sub		\$0x20,$len
	ja		.Lmod_loop

.Leven_tail:
	 movdqa		$Xi,$Xhi
	 movdqa		$Xmn,$T1
	 pshufd		\$0b01001110,$Xi,$Xmn	#
	 pxor		$Xi,$Xmn		#

	pclmulqdq	\$0x00,$Hkey2,$Xi
	pclmulqdq	\$0x11,$Hkey2,$Xhi
	pclmulqdq	\$0x10,$HK,$Xmn

	pxor		$Xln,$Xi		# (H*Ii+1) + H^2*(Ii+Xi)
	pxor		$Xhn,$Xhi
	pxor		$Xi,$T1
	pxor		$Xhi,$T1
	pxor		$T1,$Xmn
	movdqa		$Xmn,$T1		#
	psrldq		\$8,$T1
	pslldq		\$8,$Xmn		#
	pxor		$T1,$Xhi
	pxor		$Xmn,$Xi		#
___
	&reduction_alg9	($Xhi,$Xi);
$code.=<<___;
	test		$len,$len
	jnz		.Ldone

.Lodd_tail:
	movdqu		($inp),$T1		# Ii
	pshufb		$T3,$T1
	pxor		$T1,$Xi			# Ii+Xi
___
	&clmul64x64_T2	($Xhi,$Xi,$Hkey,$HK);	# H*(Ii+Xi)
	&reduction_alg9	($Xhi,$Xi);
$code.=<<___;
.Ldone:
	pshufb		$T3,$Xi
	movdqu		$Xi,($Xip)
___
$code.=<<___ if ($win64);
	movaps	(%rsp),%xmm6
	movaps	0x10(%rsp),%xmm7
	movaps	0x20(%rsp),%xmm8
	movaps	0x30(%rsp),%xmm9
	movaps	0x40(%rsp),%xmm10
	movaps	0x50(%rsp),%xmm11
	movaps	0x60(%rsp),%xmm12
	movaps	0x70(%rsp),%xmm13
	movaps	0x80(%rsp),%xmm14
	movaps	0x90(%rsp),%xmm15
	lea	0xa8(%rsp),%rsp
___
$code.=<<___;
	ret
.cfi_endproc
.seh_endproc
.size	gcm_ghash_clmul,.-gcm_ghash_clmul
___
}

$code.=<<___;
.globl	gcm_init_avx
.type	gcm_init_avx,\@abi-omnipotent
.align	32
gcm_init_avx:
.cfi_startproc
	_CET_ENDBR
___
if ($avx) {
my ($Htbl,$Xip)=@_4args;
my $HK="%xmm6";

$code.=<<___ if ($win64);
.seh_startproc
	sub	\$0x18,%rsp
.seh_allocstack	0x18
	movaps	%xmm6,(%rsp)
.seh_savexmm128	%xmm6, 0
___
$code.=<<___;
	vzeroupper

	vmovdqu		($Xip),$Hkey
	vpshufd		\$0b01001110,$Hkey,$Hkey	# dword swap

	# <<1 twist
	vpshufd		\$0b11111111,$Hkey,$T2	# broadcast uppermost dword
	vpsrlq		\$63,$Hkey,$T1
	vpsllq		\$1,$Hkey,$Hkey
	vpxor		$T3,$T3,$T3		#
	vpcmpgtd	$T2,$T3,$T3		# broadcast carry bit
	vpslldq		\$8,$T1,$T1
	vpor		$T1,$Hkey,$Hkey		# H<<=1

	# magic reduction
	vpand		.L0x1c2_polynomial(%rip),$T3,$T3
	vpxor		$T3,$Hkey,$Hkey		# if(carry) H^=0x1c2_polynomial

	vpunpckhqdq	$Hkey,$Hkey,$HK
	vmovdqa		$Hkey,$Xi
	vpxor		$Hkey,$HK,$HK
	mov		\$4,%r10		# up to H^8
	jmp		.Linit_start_avx
___

sub clmul64x64_avx {
my ($Xhi,$Xi,$Hkey,$HK)=@_;

if (!defined($HK)) {	$HK = $T2;
$code.=<<___;
	vpunpckhqdq	$Xi,$Xi,$T1
	vpunpckhqdq	$Hkey,$Hkey,$T2
	vpxor		$Xi,$T1,$T1		#
	vpxor		$Hkey,$T2,$T2
___
} else {
$code.=<<___;
	vpunpckhqdq	$Xi,$Xi,$T1
	vpxor		$Xi,$T1,$T1		#
___
}
$code.=<<___;
	vpclmulqdq	\$0x11,$Hkey,$Xi,$Xhi	#######
	vpclmulqdq	\$0x00,$Hkey,$Xi,$Xi	#######
	vpclmulqdq	\$0x00,$HK,$T1,$T1	#######
	vpxor		$Xi,$Xhi,$T2		#
	vpxor		$T2,$T1,$T1		#

	vpslldq		\$8,$T1,$T2		#
	vpsrldq		\$8,$T1,$T1
	vpxor		$T2,$Xi,$Xi		#
	vpxor		$T1,$Xhi,$Xhi
___
}

sub reduction_avx {
my ($Xhi,$Xi) = @_;

$code.=<<___;
	vpsllq		\$57,$Xi,$T1		# 1st phase
	vpsllq		\$62,$Xi,$T2
	vpxor		$T1,$T2,$T2		#
	vpsllq		\$63,$Xi,$T1
	vpxor		$T1,$T2,$T2		#
	vpslldq		\$8,$T2,$T1		#
	vpsrldq		\$8,$T2,$T2
	vpxor		$T1,$Xi,$Xi		#
	vpxor		$T2,$Xhi,$Xhi

	vpsrlq		\$1,$Xi,$T2		# 2nd phase
	vpxor		$Xi,$Xhi,$Xhi
	vpxor		$T2,$Xi,$Xi		#
	vpsrlq		\$5,$T2,$T2
	vpxor		$T2,$Xi,$Xi		#
	vpsrlq		\$1,$Xi,$Xi		#
	vpxor		$Xhi,$Xi,$Xi		#
___
}

$code.=<<___;
.align	32
.Linit_loop_avx:
	vpalignr	\$8,$T1,$T2,$T3		# low part is H.lo^H.hi...
	vmovdqu		$T3,-0x10($Htbl)	# save Karatsuba "salt"
___
	&clmul64x64_avx	($Xhi,$Xi,$Hkey,$HK);	# calculate H^3,5,7
	&reduction_avx	($Xhi,$Xi);
$code.=<<___;
.Linit_start_avx:
	vmovdqa		$Xi,$T3
___
	&clmul64x64_avx	($Xhi,$Xi,$Hkey,$HK);	# calculate H^2,4,6,8
	&reduction_avx	($Xhi,$Xi);
$code.=<<___;
	vpshufd		\$0b01001110,$T3,$T1
	vpshufd		\$0b01001110,$Xi,$T2
	vpxor		$T3,$T1,$T1		# Karatsuba pre-processing
	vmovdqu		$T3,0x00($Htbl)		# save H^1,3,5,7
	vpxor		$Xi,$T2,$T2		# Karatsuba pre-processing
	vmovdqu		$Xi,0x10($Htbl)		# save H^2,4,6,8
	lea		0x30($Htbl),$Htbl
	sub		\$1,%r10
	jnz		.Linit_loop_avx

	vpalignr	\$8,$T2,$T1,$T3		# last "salt" is flipped
	vmovdqu		$T3,-0x10($Htbl)

	vzeroupper
___
$code.=<<___ if ($win64);
	movaps	(%rsp),%xmm6
	lea	0x18(%rsp),%rsp
___
$code.=<<___;
	ret
.seh_endproc
.cfi_endproc
.size	gcm_init_avx,.-gcm_init_avx
___
} else {
$code.=<<___;
	jmp	.L_init_clmul
.size	gcm_init_avx,.-gcm_init_avx
___
}
<<<<<<< HEAD
=======

$code.=<<___;
.globl	gcm_gmult_avx
.type	gcm_gmult_avx,\@abi-omnipotent
.align	32
gcm_gmult_avx:
.cfi_startproc
	_CET_ENDBR
	jmp	.L_gmult_clmul
.cfi_endproc
.size	gcm_gmult_avx,.-gcm_gmult_avx
___
>>>>>>> 9fc1c33e

$code.=<<___;
.globl	gcm_ghash_avx
.type	gcm_ghash_avx,\@abi-omnipotent
.align	32
gcm_ghash_avx:
.cfi_startproc
	_CET_ENDBR
___
if ($avx) {
my ($Xip,$Htbl,$inp,$len)=@_4args;
my ($Xlo,$Xhi,$Xmi,
    $Zlo,$Zhi,$Zmi,
    $Hkey,$HK,$T1,$T2,
    $Xi,$Xo,$Tred,$bswap,$Ii,$Ij) = map("%xmm$_",(0..15));

$code.=<<___ if ($win64);
.seh_startproc
	lea	-0x88(%rsp),%rax
	lea	-0x20(%rax),%rsp
.seh_allocstack	0x20+0x88
	movaps	%xmm6,-0x20(%rax)
.seh_savexmm128	%xmm6, 0x20-0x20
	movaps	%xmm7,-0x10(%rax)
.seh_savexmm128	%xmm7, 0x20-0x10
	movaps	%xmm8,0(%rax)
.seh_savexmm128	%xmm8, 0x20+0
	movaps	%xmm9,0x10(%rax)
.seh_savexmm128	%xmm9, 0x20+0x10
	movaps	%xmm10,0x20(%rax)
.seh_savexmm128	%xmm10, 0x20+0x20
	movaps	%xmm11,0x30(%rax)
.seh_savexmm128	%xmm11, 0x20+0x30
	movaps	%xmm12,0x40(%rax)
.seh_savexmm128	%xmm12, 0x20+0x40
	movaps	%xmm13,0x50(%rax)
.seh_savexmm128	%xmm13, 0x20+0x50
	movaps	%xmm14,0x60(%rax)
.seh_savexmm128	%xmm14, 0x20+0x60
	movaps	%xmm15,0x70(%rax)
.seh_savexmm128	%xmm15, 0x20+0x70
___
$code.=<<___;
	vzeroupper

	vmovdqu		($Xip),$Xi		# load $Xi
	lea		.L0x1c2_polynomial(%rip),%r10
	lea		0x40($Htbl),$Htbl	# size optimization
	vmovdqu		.Lbswap_mask(%rip),$bswap
	vpshufb		$bswap,$Xi,$Xi
	cmp		\$0x80,$len
	jb		.Lshort_avx
	sub		\$0x80,$len

	vmovdqu		0x70($inp),$Ii		# I[7]
	vmovdqu		0x00-0x40($Htbl),$Hkey	# $Hkey^1
	vpshufb		$bswap,$Ii,$Ii
	vmovdqu		0x20-0x40($Htbl),$HK

	vpunpckhqdq	$Ii,$Ii,$T2
	 vmovdqu	0x60($inp),$Ij		# I[6]
	vpclmulqdq	\$0x00,$Hkey,$Ii,$Xlo
	vpxor		$Ii,$T2,$T2
	 vpshufb	$bswap,$Ij,$Ij
	vpclmulqdq	\$0x11,$Hkey,$Ii,$Xhi
	 vmovdqu	0x10-0x40($Htbl),$Hkey	# $Hkey^2
	 vpunpckhqdq	$Ij,$Ij,$T1
	 vmovdqu	0x50($inp),$Ii		# I[5]
	vpclmulqdq	\$0x00,$HK,$T2,$Xmi
	 vpxor		$Ij,$T1,$T1

	 vpshufb	$bswap,$Ii,$Ii
	vpclmulqdq	\$0x00,$Hkey,$Ij,$Zlo
	 vpunpckhqdq	$Ii,$Ii,$T2
	vpclmulqdq	\$0x11,$Hkey,$Ij,$Zhi
	 vmovdqu	0x30-0x40($Htbl),$Hkey	# $Hkey^3
	 vpxor		$Ii,$T2,$T2
	 vmovdqu	0x40($inp),$Ij		# I[4]
	vpclmulqdq	\$0x10,$HK,$T1,$Zmi
	 vmovdqu	0x50-0x40($Htbl),$HK

	 vpshufb	$bswap,$Ij,$Ij
	vpxor		$Xlo,$Zlo,$Zlo
	vpclmulqdq	\$0x00,$Hkey,$Ii,$Xlo
	vpxor		$Xhi,$Zhi,$Zhi
	 vpunpckhqdq	$Ij,$Ij,$T1
	vpclmulqdq	\$0x11,$Hkey,$Ii,$Xhi
	 vmovdqu	0x40-0x40($Htbl),$Hkey	# $Hkey^4
	vpxor		$Xmi,$Zmi,$Zmi
	vpclmulqdq	\$0x00,$HK,$T2,$Xmi
	 vpxor		$Ij,$T1,$T1

	 vmovdqu	0x30($inp),$Ii		# I[3]
	vpxor		$Zlo,$Xlo,$Xlo
	vpclmulqdq	\$0x00,$Hkey,$Ij,$Zlo
	vpxor		$Zhi,$Xhi,$Xhi
	 vpshufb	$bswap,$Ii,$Ii
	vpclmulqdq	\$0x11,$Hkey,$Ij,$Zhi
	 vmovdqu	0x60-0x40($Htbl),$Hkey	# $Hkey^5
	vpxor		$Zmi,$Xmi,$Xmi
	 vpunpckhqdq	$Ii,$Ii,$T2
	vpclmulqdq	\$0x10,$HK,$T1,$Zmi
	 vmovdqu	0x80-0x40($Htbl),$HK
	 vpxor		$Ii,$T2,$T2

	 vmovdqu	0x20($inp),$Ij		# I[2]
	vpxor		$Xlo,$Zlo,$Zlo
	vpclmulqdq	\$0x00,$Hkey,$Ii,$Xlo
	vpxor		$Xhi,$Zhi,$Zhi
	 vpshufb	$bswap,$Ij,$Ij
	vpclmulqdq	\$0x11,$Hkey,$Ii,$Xhi
	 vmovdqu	0x70-0x40($Htbl),$Hkey	# $Hkey^6
	vpxor		$Xmi,$Zmi,$Zmi
	 vpunpckhqdq	$Ij,$Ij,$T1
	vpclmulqdq	\$0x00,$HK,$T2,$Xmi
	 vpxor		$Ij,$T1,$T1

	 vmovdqu	0x10($inp),$Ii		# I[1]
	vpxor		$Zlo,$Xlo,$Xlo
	vpclmulqdq	\$0x00,$Hkey,$Ij,$Zlo
	vpxor		$Zhi,$Xhi,$Xhi
	 vpshufb	$bswap,$Ii,$Ii
	vpclmulqdq	\$0x11,$Hkey,$Ij,$Zhi
	 vmovdqu	0x90-0x40($Htbl),$Hkey	# $Hkey^7
	vpxor		$Zmi,$Xmi,$Xmi
	 vpunpckhqdq	$Ii,$Ii,$T2
	vpclmulqdq	\$0x10,$HK,$T1,$Zmi
	 vmovdqu	0xb0-0x40($Htbl),$HK
	 vpxor		$Ii,$T2,$T2

	 vmovdqu	($inp),$Ij		# I[0]
	vpxor		$Xlo,$Zlo,$Zlo
	vpclmulqdq	\$0x00,$Hkey,$Ii,$Xlo
	vpxor		$Xhi,$Zhi,$Zhi
	 vpshufb	$bswap,$Ij,$Ij
	vpclmulqdq	\$0x11,$Hkey,$Ii,$Xhi
	 vmovdqu	0xa0-0x40($Htbl),$Hkey	# $Hkey^8
	vpxor		$Xmi,$Zmi,$Zmi
	vpclmulqdq	\$0x10,$HK,$T2,$Xmi

	lea		0x80($inp),$inp
	cmp		\$0x80,$len
	jb		.Ltail_avx

	vpxor		$Xi,$Ij,$Ij		# accumulate $Xi
	sub		\$0x80,$len
	jmp		.Loop8x_avx

.align	32
.Loop8x_avx:
	vpunpckhqdq	$Ij,$Ij,$T1
	 vmovdqu	0x70($inp),$Ii		# I[7]
	vpxor		$Xlo,$Zlo,$Zlo
	vpxor		$Ij,$T1,$T1
	vpclmulqdq	\$0x00,$Hkey,$Ij,$Xi
	 vpshufb	$bswap,$Ii,$Ii
	vpxor		$Xhi,$Zhi,$Zhi
	vpclmulqdq	\$0x11,$Hkey,$Ij,$Xo
	 vmovdqu	0x00-0x40($Htbl),$Hkey	# $Hkey^1
	 vpunpckhqdq	$Ii,$Ii,$T2
	vpxor		$Xmi,$Zmi,$Zmi
	vpclmulqdq	\$0x00,$HK,$T1,$Tred
	 vmovdqu	0x20-0x40($Htbl),$HK
	 vpxor		$Ii,$T2,$T2

	  vmovdqu	0x60($inp),$Ij		# I[6]
	 vpclmulqdq	\$0x00,$Hkey,$Ii,$Xlo
	vpxor		$Zlo,$Xi,$Xi		# collect result
	  vpshufb	$bswap,$Ij,$Ij
	 vpclmulqdq	\$0x11,$Hkey,$Ii,$Xhi
	vxorps		$Zhi,$Xo,$Xo
	  vmovdqu	0x10-0x40($Htbl),$Hkey	# $Hkey^2
	 vpunpckhqdq	$Ij,$Ij,$T1
	 vpclmulqdq	\$0x00,$HK,  $T2,$Xmi
	vpxor		$Zmi,$Tred,$Tred
	 vxorps		$Ij,$T1,$T1

	  vmovdqu	0x50($inp),$Ii		# I[5]
	vpxor		$Xi,$Tred,$Tred		# aggregated Karatsuba post-processing
	 vpclmulqdq	\$0x00,$Hkey,$Ij,$Zlo
	vpxor		$Xo,$Tred,$Tred
	vpslldq		\$8,$Tred,$T2
	 vpxor		$Xlo,$Zlo,$Zlo
	 vpclmulqdq	\$0x11,$Hkey,$Ij,$Zhi
	vpsrldq		\$8,$Tred,$Tred
	vpxor		$T2, $Xi, $Xi
	  vmovdqu	0x30-0x40($Htbl),$Hkey	# $Hkey^3
	  vpshufb	$bswap,$Ii,$Ii
	vxorps		$Tred,$Xo, $Xo
	 vpxor		$Xhi,$Zhi,$Zhi
	 vpunpckhqdq	$Ii,$Ii,$T2
	 vpclmulqdq	\$0x10,$HK,  $T1,$Zmi
	  vmovdqu	0x50-0x40($Htbl),$HK
	 vpxor		$Ii,$T2,$T2
	 vpxor		$Xmi,$Zmi,$Zmi

	  vmovdqu	0x40($inp),$Ij		# I[4]
	vpalignr	\$8,$Xi,$Xi,$Tred	# 1st phase
	 vpclmulqdq	\$0x00,$Hkey,$Ii,$Xlo
	  vpshufb	$bswap,$Ij,$Ij
	 vpxor		$Zlo,$Xlo,$Xlo
	 vpclmulqdq	\$0x11,$Hkey,$Ii,$Xhi
	  vmovdqu	0x40-0x40($Htbl),$Hkey	# $Hkey^4
	 vpunpckhqdq	$Ij,$Ij,$T1
	 vpxor		$Zhi,$Xhi,$Xhi
	 vpclmulqdq	\$0x00,$HK,  $T2,$Xmi
	 vxorps		$Ij,$T1,$T1
	 vpxor		$Zmi,$Xmi,$Xmi

	  vmovdqu	0x30($inp),$Ii		# I[3]
	vpclmulqdq	\$0x10,(%r10),$Xi,$Xi
	 vpclmulqdq	\$0x00,$Hkey,$Ij,$Zlo
	  vpshufb	$bswap,$Ii,$Ii
	 vpxor		$Xlo,$Zlo,$Zlo
	 vpclmulqdq	\$0x11,$Hkey,$Ij,$Zhi
	  vmovdqu	0x60-0x40($Htbl),$Hkey	# $Hkey^5
	 vpunpckhqdq	$Ii,$Ii,$T2
	 vpxor		$Xhi,$Zhi,$Zhi
	 vpclmulqdq	\$0x10,$HK,  $T1,$Zmi
	  vmovdqu	0x80-0x40($Htbl),$HK
	 vpxor		$Ii,$T2,$T2
	 vpxor		$Xmi,$Zmi,$Zmi

	  vmovdqu	0x20($inp),$Ij		# I[2]
	 vpclmulqdq	\$0x00,$Hkey,$Ii,$Xlo
	  vpshufb	$bswap,$Ij,$Ij
	 vpxor		$Zlo,$Xlo,$Xlo
	 vpclmulqdq	\$0x11,$Hkey,$Ii,$Xhi
	  vmovdqu	0x70-0x40($Htbl),$Hkey	# $Hkey^6
	 vpunpckhqdq	$Ij,$Ij,$T1
	 vpxor		$Zhi,$Xhi,$Xhi
	 vpclmulqdq	\$0x00,$HK,  $T2,$Xmi
	 vpxor		$Ij,$T1,$T1
	 vpxor		$Zmi,$Xmi,$Xmi
	vxorps		$Tred,$Xi,$Xi

	  vmovdqu	0x10($inp),$Ii		# I[1]
	vpalignr	\$8,$Xi,$Xi,$Tred	# 2nd phase
	 vpclmulqdq	\$0x00,$Hkey,$Ij,$Zlo
	  vpshufb	$bswap,$Ii,$Ii
	 vpxor		$Xlo,$Zlo,$Zlo
	 vpclmulqdq	\$0x11,$Hkey,$Ij,$Zhi
	  vmovdqu	0x90-0x40($Htbl),$Hkey	# $Hkey^7
	vpclmulqdq	\$0x10,(%r10),$Xi,$Xi
	vxorps		$Xo,$Tred,$Tred
	 vpunpckhqdq	$Ii,$Ii,$T2
	 vpxor		$Xhi,$Zhi,$Zhi
	 vpclmulqdq	\$0x10,$HK,  $T1,$Zmi
	  vmovdqu	0xb0-0x40($Htbl),$HK
	 vpxor		$Ii,$T2,$T2
	 vpxor		$Xmi,$Zmi,$Zmi

	  vmovdqu	($inp),$Ij		# I[0]
	 vpclmulqdq	\$0x00,$Hkey,$Ii,$Xlo
	  vpshufb	$bswap,$Ij,$Ij
	 vpclmulqdq	\$0x11,$Hkey,$Ii,$Xhi
	  vmovdqu	0xa0-0x40($Htbl),$Hkey	# $Hkey^8
	vpxor		$Tred,$Ij,$Ij
	 vpclmulqdq	\$0x10,$HK,  $T2,$Xmi
	vpxor		$Xi,$Ij,$Ij		# accumulate $Xi

	lea		0x80($inp),$inp
	sub		\$0x80,$len
	jnc		.Loop8x_avx

	add		\$0x80,$len
	jmp		.Ltail_no_xor_avx

.align	32
.Lshort_avx:
	vmovdqu		-0x10($inp,$len),$Ii	# very last word
	lea		($inp,$len),$inp
	vmovdqu		0x00-0x40($Htbl),$Hkey	# $Hkey^1
	vmovdqu		0x20-0x40($Htbl),$HK
	vpshufb		$bswap,$Ii,$Ij

	vmovdqa		$Xlo,$Zlo		# subtle way to zero $Zlo,
	vmovdqa		$Xhi,$Zhi		# $Zhi and
	vmovdqa		$Xmi,$Zmi		# $Zmi
	sub		\$0x10,$len
	jz		.Ltail_avx

	vpunpckhqdq	$Ij,$Ij,$T1
	vpxor		$Xlo,$Zlo,$Zlo
	vpclmulqdq	\$0x00,$Hkey,$Ij,$Xlo
	vpxor		$Ij,$T1,$T1
	 vmovdqu	-0x20($inp),$Ii
	vpxor		$Xhi,$Zhi,$Zhi
	vpclmulqdq	\$0x11,$Hkey,$Ij,$Xhi
	vmovdqu		0x10-0x40($Htbl),$Hkey	# $Hkey^2
	 vpshufb	$bswap,$Ii,$Ij
	vpxor		$Xmi,$Zmi,$Zmi
	vpclmulqdq	\$0x00,$HK,$T1,$Xmi
	vpsrldq		\$8,$HK,$HK
	sub		\$0x10,$len
	jz		.Ltail_avx

	vpunpckhqdq	$Ij,$Ij,$T1
	vpxor		$Xlo,$Zlo,$Zlo
	vpclmulqdq	\$0x00,$Hkey,$Ij,$Xlo
	vpxor		$Ij,$T1,$T1
	 vmovdqu	-0x30($inp),$Ii
	vpxor		$Xhi,$Zhi,$Zhi
	vpclmulqdq	\$0x11,$Hkey,$Ij,$Xhi
	vmovdqu		0x30-0x40($Htbl),$Hkey	# $Hkey^3
	 vpshufb	$bswap,$Ii,$Ij
	vpxor		$Xmi,$Zmi,$Zmi
	vpclmulqdq	\$0x00,$HK,$T1,$Xmi
	vmovdqu		0x50-0x40($Htbl),$HK
	sub		\$0x10,$len
	jz		.Ltail_avx

	vpunpckhqdq	$Ij,$Ij,$T1
	vpxor		$Xlo,$Zlo,$Zlo
	vpclmulqdq	\$0x00,$Hkey,$Ij,$Xlo
	vpxor		$Ij,$T1,$T1
	 vmovdqu	-0x40($inp),$Ii
	vpxor		$Xhi,$Zhi,$Zhi
	vpclmulqdq	\$0x11,$Hkey,$Ij,$Xhi
	vmovdqu		0x40-0x40($Htbl),$Hkey	# $Hkey^4
	 vpshufb	$bswap,$Ii,$Ij
	vpxor		$Xmi,$Zmi,$Zmi
	vpclmulqdq	\$0x00,$HK,$T1,$Xmi
	vpsrldq		\$8,$HK,$HK
	sub		\$0x10,$len
	jz		.Ltail_avx

	vpunpckhqdq	$Ij,$Ij,$T1
	vpxor		$Xlo,$Zlo,$Zlo
	vpclmulqdq	\$0x00,$Hkey,$Ij,$Xlo
	vpxor		$Ij,$T1,$T1
	 vmovdqu	-0x50($inp),$Ii
	vpxor		$Xhi,$Zhi,$Zhi
	vpclmulqdq	\$0x11,$Hkey,$Ij,$Xhi
	vmovdqu		0x60-0x40($Htbl),$Hkey	# $Hkey^5
	 vpshufb	$bswap,$Ii,$Ij
	vpxor		$Xmi,$Zmi,$Zmi
	vpclmulqdq	\$0x00,$HK,$T1,$Xmi
	vmovdqu		0x80-0x40($Htbl),$HK
	sub		\$0x10,$len
	jz		.Ltail_avx

	vpunpckhqdq	$Ij,$Ij,$T1
	vpxor		$Xlo,$Zlo,$Zlo
	vpclmulqdq	\$0x00,$Hkey,$Ij,$Xlo
	vpxor		$Ij,$T1,$T1
	 vmovdqu	-0x60($inp),$Ii
	vpxor		$Xhi,$Zhi,$Zhi
	vpclmulqdq	\$0x11,$Hkey,$Ij,$Xhi
	vmovdqu		0x70-0x40($Htbl),$Hkey	# $Hkey^6
	 vpshufb	$bswap,$Ii,$Ij
	vpxor		$Xmi,$Zmi,$Zmi
	vpclmulqdq	\$0x00,$HK,$T1,$Xmi
	vpsrldq		\$8,$HK,$HK
	sub		\$0x10,$len
	jz		.Ltail_avx

	vpunpckhqdq	$Ij,$Ij,$T1
	vpxor		$Xlo,$Zlo,$Zlo
	vpclmulqdq	\$0x00,$Hkey,$Ij,$Xlo
	vpxor		$Ij,$T1,$T1
	 vmovdqu	-0x70($inp),$Ii
	vpxor		$Xhi,$Zhi,$Zhi
	vpclmulqdq	\$0x11,$Hkey,$Ij,$Xhi
	vmovdqu		0x90-0x40($Htbl),$Hkey	# $Hkey^7
	 vpshufb	$bswap,$Ii,$Ij
	vpxor		$Xmi,$Zmi,$Zmi
	vpclmulqdq	\$0x00,$HK,$T1,$Xmi
	vmovq		0xb8-0x40($Htbl),$HK
	sub		\$0x10,$len
	jmp		.Ltail_avx

.align	32
.Ltail_avx:
	vpxor		$Xi,$Ij,$Ij		# accumulate $Xi
.Ltail_no_xor_avx:
	vpunpckhqdq	$Ij,$Ij,$T1
	vpxor		$Xlo,$Zlo,$Zlo
	vpclmulqdq	\$0x00,$Hkey,$Ij,$Xlo
	vpxor		$Ij,$T1,$T1
	vpxor		$Xhi,$Zhi,$Zhi
	vpclmulqdq	\$0x11,$Hkey,$Ij,$Xhi
	vpxor		$Xmi,$Zmi,$Zmi
	vpclmulqdq	\$0x00,$HK,$T1,$Xmi

	vmovdqu		(%r10),$Tred

	vpxor		$Xlo,$Zlo,$Xi
	vpxor		$Xhi,$Zhi,$Xo
	vpxor		$Xmi,$Zmi,$Zmi

	vpxor		$Xi, $Zmi,$Zmi		# aggregated Karatsuba post-processing
	vpxor		$Xo, $Zmi,$Zmi
	vpslldq		\$8, $Zmi,$T2
	vpsrldq		\$8, $Zmi,$Zmi
	vpxor		$T2, $Xi, $Xi
	vpxor		$Zmi,$Xo, $Xo

	vpclmulqdq	\$0x10,$Tred,$Xi,$T2	# 1st phase
	vpalignr	\$8,$Xi,$Xi,$Xi
	vpxor		$T2,$Xi,$Xi

	vpclmulqdq	\$0x10,$Tred,$Xi,$T2	# 2nd phase
	vpalignr	\$8,$Xi,$Xi,$Xi
	vpxor		$Xo,$Xi,$Xi
	vpxor		$T2,$Xi,$Xi

	cmp		\$0,$len
	jne		.Lshort_avx

	vpshufb		$bswap,$Xi,$Xi
	vmovdqu		$Xi,($Xip)
	vzeroupper
___
$code.=<<___ if ($win64);
	movaps	(%rsp),%xmm6
	movaps	0x10(%rsp),%xmm7
	movaps	0x20(%rsp),%xmm8
	movaps	0x30(%rsp),%xmm9
	movaps	0x40(%rsp),%xmm10
	movaps	0x50(%rsp),%xmm11
	movaps	0x60(%rsp),%xmm12
	movaps	0x70(%rsp),%xmm13
	movaps	0x80(%rsp),%xmm14
	movaps	0x90(%rsp),%xmm15
	lea	0xa8(%rsp),%rsp
___
$code.=<<___;
	ret
.cfi_endproc
.seh_endproc
.size	gcm_ghash_avx,.-gcm_ghash_avx
___
} else {
$code.=<<___;
	jmp	.L_ghash_clmul
.size	gcm_ghash_avx,.-gcm_ghash_avx
___
}

$code.=<<___;
.section .rodata
.align	64
.Lbswap_mask:
	.byte	15,14,13,12,11,10,9,8,7,6,5,4,3,2,1,0
.L0x1c2_polynomial:
	.byte	1,0,0,0,0,0,0,0,0,0,0,0,0,0,0,0xc2
.L7_mask:
	.long	7,0,7,0
.align	64

.asciz	"GHASH for x86_64, CRYPTOGAMS by <appro\@openssl.org>"
.align	64
.text
___

$code =~ s/\`([^\`]*)\`/eval($1)/gem;

print $code;

close STDOUT or die "error closing STDOUT: $!";<|MERGE_RESOLUTION|>--- conflicted
+++ resolved
@@ -855,21 +855,6 @@
 .size	gcm_init_avx,.-gcm_init_avx
 ___
 }
-<<<<<<< HEAD
-=======
-
-$code.=<<___;
-.globl	gcm_gmult_avx
-.type	gcm_gmult_avx,\@abi-omnipotent
-.align	32
-gcm_gmult_avx:
-.cfi_startproc
-	_CET_ENDBR
-	jmp	.L_gmult_clmul
-.cfi_endproc
-.size	gcm_gmult_avx,.-gcm_gmult_avx
-___
->>>>>>> 9fc1c33e
  
 $code.=<<___;

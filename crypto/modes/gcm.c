--- conflicted
+++ resolved
@@ -303,19 +303,9 @@
 
 #if defined(OPENSSL_X86)
 #define GHASH_ASM_X86
-<<<<<<< HEAD
 void GFp_gcm_gmult_4bit_mmx(uint8_t Xi[16], const u128 Htable[16]);
 void GFp_gcm_ghash_4bit_mmx(uint8_t Xi[16], const u128 Htable[16],
                             const uint8_t *inp, size_t len);
-
-void GFp_gcm_gmult_4bit_x86(uint8_t Xi[16], const u128 Htable[16]);
-void GFp_gcm_ghash_4bit_x86(uint8_t Xi[16], const u128 Htable[16],
-                            const uint8_t *inp, size_t len);
-=======
-void gcm_gmult_4bit_mmx(uint64_t Xi[2], const u128 Htable[16]);
-void gcm_ghash_4bit_mmx(uint64_t Xi[2], const u128 Htable[16], const uint8_t *inp,
-                        size_t len);
->>>>>>> ac153bde
 #endif
 
 #elif defined(OPENSSL_ARM) || defined(OPENSSL_AARCH64)
@@ -404,7 +394,6 @@
     GFp_gcm_init_v8(Htable, H);
     return;
   }
-<<<<<<< HEAD
 #endif
 #if defined(OPENSSL_ARM)
   if (GFp_is_NEON_capable()) {
@@ -415,13 +404,6 @@
 #if defined(GHASH_ASM_PPC64LE)
   if (CRYPTO_is_PPC64LE_vcrypto_capable()) {
     GFp_gcm_init_p8(ctx->Htable, ctx->H.u);
-=======
-#elif defined(GHASH_ASM_ARM)
-  if (pmull_capable()) {
-    gcm_init_v8(out_table, H.u);
-    *out_mult = gcm_gmult_v8;
-    *out_hash = gcm_ghash_v8;
->>>>>>> ac153bde
     return;
   }
 #endif
@@ -444,13 +426,6 @@
     return;
   }
 #endif
-#if defined(GHASH_ASM_X86)
-  if (GFp_ia32cap_P[0] & (1 << 25)) { /* check SSE bit */
-    ctx->gmult = GFp_gcm_gmult_4bit_mmx;
-    ctx->ghash = GFp_gcm_ghash_4bit_mmx;
-    return;
-  }
-#endif
 #if defined(ARM_PMULL_ASM)
   if (GFp_is_ARMv8_PMULL_capable()) {
     ctx->gmult = GFp_gcm_gmult_v8;
@@ -474,13 +449,8 @@
 #endif
 
 #if defined(GHASH_ASM_X86)
-<<<<<<< HEAD
-  ctx->gmult = GFp_gcm_gmult_4bit_x86;
-  ctx->ghash = GFp_gcm_ghash_4bit_x86;
-=======
-  *out_mult = gcm_gmult_4bit_mmx;
-  *out_hash = gcm_ghash_4bit_mmx;
->>>>>>> ac153bde
+  ctx->gmult = GFp_gcm_gmult_4bit_mmx;
+  ctx->ghash = GFp_gcm_ghash_4bit_mmx;
 #else
   ctx->gmult = GFp_gcm_gmult_4bit;
   ctx->ghash = GFp_gcm_ghash_4bit;

--- conflicted
+++ resolved
@@ -44,7 +44,6 @@
  * can serialise an element of this field into 32 bytes. We call this an
  * felem_bytearray. */
 typedef u8 felem_bytearray[32];
-
 
 /* The representation of field elements.
  * ------------------------------------
@@ -1781,7 +1780,6 @@
   return ret;
 }
 
-<<<<<<< HEAD
 const EC_METHOD EC_GFp_nistp256_method = {
     ec_GFp_nistp256_point_get_affine_coordinates,
     ec_GFp_nistp256_points_mul,
@@ -1790,24 +1788,6 @@
     ec_GFp_simple_field_sqr,
     NULL /* field_encode */,
     NULL /* field_decode */,
-    NULL /* field_set_to_one */,
 };
-=======
-const EC_METHOD *EC_GFp_nistp256_method(void) {
-  static const EC_METHOD ret = {
-      ec_GFp_simple_group_init,
-      ec_GFp_simple_group_finish,
-      ec_GFp_simple_group_copy,
-      ec_GFp_simple_group_set_curve,
-      ec_GFp_nistp256_point_get_affine_coordinates,
-      ec_GFp_nistp256_points_mul,
-      0 /* check_pub_key_order */,
-      ec_GFp_simple_field_mul, ec_GFp_simple_field_sqr,
-      0 /* field_encode */, 0 /* field_decode */,
-  };
-
-  return &ret;
-}
->>>>>>> 081e3f34
 
 #endif  /* 64_BIT && !WINDOWS */
--- conflicted
+++ resolved
@@ -309,32 +309,6 @@
 #endif
 }
 
-<<<<<<< HEAD
-=======
-
-// FIPS functions.
-
-#if defined(BORINGSSL_FIPS)
-// BORINGSSL_FIPS_abort is called when a FIPS power-on or continuous test
-// fails. It prevents any further cryptographic operations by the current
-// process.
-void BORINGSSL_FIPS_abort(void) __attribute__((noreturn));
-#endif
-
-// boringssl_fips_self_test runs the FIPS KAT-based self tests. It returns one
-// on success and zero on error. The argument is the integrity hash of the FIPS
-// module and may be used to check and write flag files to suppress duplicate
-// self-tests. If |module_hash_len| is zero then no flag file will be checked
-// nor written and tests will always be run.
-int boringssl_fips_self_test(const uint8_t *module_hash,
-                             size_t module_hash_len);
-
-#if defined(BORINGSSL_FIPS_COUNTERS)
-void boringssl_fips_inc_counter(enum fips_counter_t counter);
-#else
-OPENSSL_INLINE void boringssl_fips_inc_counter(enum fips_counter_t counter) {}
-#endif
-
 
 // Runtime CPU feature support
 
@@ -359,103 +333,6 @@
 // Note: the CPUID bits are pre-adjusted for the OSXSAVE bit and the YMM and XMM
 // bits in XCR0, so it is not necessary to check those.
 extern uint32_t OPENSSL_ia32cap_P[4];
-
-#if defined(BORINGSSL_FIPS) && !defined(BORINGSSL_SHARED_LIBRARY)
-const uint32_t *OPENSSL_ia32cap_get(void);
-#else
-OPENSSL_INLINE const uint32_t *OPENSSL_ia32cap_get(void) {
-  return OPENSSL_ia32cap_P;
-}
-#endif
-
-#endif
-
-#if defined(OPENSSL_ARM) || defined(OPENSSL_AARCH64)
-
-#if defined(OPENSSL_APPLE) && defined(OPENSSL_ARM)
-// We do not detect any features at runtime for Apple's 32-bit ARM platforms. On
-// 64-bit ARM, we detect some post-ARMv8.0 features.
-#define OPENSSL_STATIC_ARMCAP
-#endif
-
-#if !defined(OPENSSL_STATIC_ARMCAP)
-// CRYPTO_is_NEON_capable_at_runtime returns true if the current CPU has a NEON
-// unit. Note that |OPENSSL_armcap_P| also exists and contains the same
-// information in a form that's easier for assembly to use.
-OPENSSL_EXPORT int CRYPTO_is_NEON_capable_at_runtime(void);
-
-// CRYPTO_is_ARMv8_AES_capable_at_runtime returns true if the current CPU
-// supports the ARMv8 AES instruction.
-int CRYPTO_is_ARMv8_AES_capable_at_runtime(void);
-
-// CRYPTO_is_ARMv8_PMULL_capable_at_runtime returns true if the current CPU
-// supports the ARMv8 PMULL instruction.
-int CRYPTO_is_ARMv8_PMULL_capable_at_runtime(void);
-#endif  // !OPENSSL_STATIC_ARMCAP
-
-// CRYPTO_is_NEON_capable returns true if the current CPU has a NEON unit. If
-// this is known statically, it is a constant inline function.
-OPENSSL_INLINE int CRYPTO_is_NEON_capable(void) {
-#if defined(__ARM_NEON__) || defined(__ARM_NEON) || \
-    defined(OPENSSL_STATIC_ARMCAP_NEON)
-  return 1;
-#elif defined(OPENSSL_STATIC_ARMCAP)
-  return 0;
-#else
-  return CRYPTO_is_NEON_capable_at_runtime();
-#endif
-}
-
-OPENSSL_INLINE int CRYPTO_is_ARMv8_AES_capable(void) {
-#if defined(OPENSSL_STATIC_ARMCAP_AES) || defined(__ARM_FEATURE_CRYPTO)
-  return 1;
-#elif defined(OPENSSL_STATIC_ARMCAP)
-  return 0;
-#else
-  return CRYPTO_is_ARMv8_AES_capable_at_runtime();
-#endif
-}
-
-OPENSSL_INLINE int CRYPTO_is_ARMv8_PMULL_capable(void) {
-#if defined(OPENSSL_STATIC_ARMCAP_PMULL) || defined(__ARM_FEATURE_CRYPTO)
-  return 1;
-#elif defined(OPENSSL_STATIC_ARMCAP)
-  return 0;
-#else
-  return CRYPTO_is_ARMv8_PMULL_capable_at_runtime();
-#endif
-}
-
-#endif  // OPENSSL_ARM || OPENSSL_AARCH64
-
-#if defined(OPENSSL_PPC64LE)
-
-// CRYPTO_is_PPC64LE_vcrypto_capable returns true iff the current CPU supports
-// the Vector.AES category of instructions.
-int CRYPTO_is_PPC64LE_vcrypto_capable(void);
-
-extern unsigned long OPENSSL_ppc64le_hwcap2;
-
-#endif  // OPENSSL_PPC64LE
-
-#if defined(BORINGSSL_DISPATCH_TEST)
-// Runtime CPU dispatch testing support
-
-// BORINGSSL_function_hit is an array of flags. The following functions will
-// set these flags if BORINGSSL_DISPATCH_TEST is defined.
-//   0: aes_hw_ctr32_encrypt_blocks
-//   1: aes_hw_encrypt
-//   2: aesni_gcm_encrypt
-//   3: aes_hw_set_encrypt_key
-//   4: vpaes_encrypt
-//   5: vpaes_set_encrypt_key
-extern uint8_t BORINGSSL_function_hit[7];
-#endif  // BORINGSSL_DISPATCH_TEST
-
-
-#if defined(__cplusplus)
-}  // extern C
-#endif
-
->>>>>>> 661266ea
+#endif
+
 #endif  // OPENSSL_HEADER_CRYPTO_INTERNAL_H
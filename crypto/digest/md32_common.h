/* ====================================================================
 * Copyright (c) 1999-2007 The OpenSSL Project.  All rights reserved.
 *
 * Redistribution and use in source and binary forms, with or without
 * modification, are permitted provided that the following conditions
 * are met:
 *
 * 1. Redistributions of source code must retain the above copyright
 *    notice, this list of conditions and the following disclaimer.
 *
 * 2. Redistributions in binary form must reproduce the above copyright
 *    notice, this list of conditions and the following disclaimer in
 *    the documentation and/or other materials provided with the
 *    distribution.
 *
 * 3. All advertising materials mentioning features or use of this
 *    software must display the following acknowledgment:
 *    "This product includes software developed by the OpenSSL Project
 *    for use in the OpenSSL Toolkit. (http://www.OpenSSL.org/)"
 *
 * 4. The names "OpenSSL Toolkit" and "OpenSSL Project" must not be used to
 *    endorse or promote products derived from this software without
 *    prior written permission. For written permission, please contact
 *    licensing@OpenSSL.org.
 *
 * 5. Products derived from this software may not be called "OpenSSL"
 *    nor may "OpenSSL" appear in their names without prior written
 *    permission of the OpenSSL Project.
 *
 * 6. Redistributions of any form whatsoever must retain the following
 *    acknowledgment:
 *    "This product includes software developed by the OpenSSL Project
 *    for use in the OpenSSL Toolkit (http://www.OpenSSL.org/)"
 *
 * THIS SOFTWARE IS PROVIDED BY THE OpenSSL PROJECT ``AS IS'' AND ANY
 * EXPRESSED OR IMPLIED WARRANTIES, INCLUDING, BUT NOT LIMITED TO, THE
 * IMPLIED WARRANTIES OF MERCHANTABILITY AND FITNESS FOR A PARTICULAR
 * PURPOSE ARE DISCLAIMED.  IN NO EVENT SHALL THE OpenSSL PROJECT OR
 * ITS CONTRIBUTORS BE LIABLE FOR ANY DIRECT, INDIRECT, INCIDENTAL,
 * SPECIAL, EXEMPLARY, OR CONSEQUENTIAL DAMAGES (INCLUDING, BUT
 * NOT LIMITED TO, PROCUREMENT OF SUBSTITUTE GOODS OR SERVICES;
 * LOSS OF USE, DATA, OR PROFITS; OR BUSINESS INTERRUPTION)
 * HOWEVER CAUSED AND ON ANY THEORY OF LIABILITY, WHETHER IN CONTRACT,
 * STRICT LIABILITY, OR TORT (INCLUDING NEGLIGENCE OR OTHERWISE)
 * ARISING IN ANY WAY OUT OF THE USE OF THIS SOFTWARE, EVEN IF ADVISED
 * OF THE POSSIBILITY OF SUCH DAMAGE.
 * ==================================================================== */

#ifndef OPENSSL_HEADER_MD32_COMMON_H
#define OPENSSL_HEADER_MD32_COMMON_H

#include <openssl/base.h>


#if defined(__cplusplus)
extern "C" {
#endif

#define asm __asm__

<<<<<<< HEAD
/* One of |DATA_ORDER_IS_BIG_ENDIAN| or |DATA_ORDER_IS_LITTLE_ENDIAN| must be
 * defined to specify the byte order of the input stream. */
=======
/* This is a generic 32-bit "collector" for message digest algorithms. It
 * collects input character stream into chunks of 32-bit values and invokes the
 * block function that performs the actual hash calculations. To make use of
 * this mechanism, the following macros must be defined before including
 * md32_common.h.
 *
 * One of |DATA_ORDER_IS_BIG_ENDIAN| or |DATA_ORDER_IS_LITTLE_ENDIAN| must be
 * defined to specify the byte order of the input stream.
 *
 * |HASH_CBLOCK| must be defined as the integer block size, in bytes.
 *
 * |HASH_CTX| must be defined as the name of the context structure, which must
 * have at least the following members:
 *
 *     typedef struct <name>_state_st {
 *       uint32_t h[<chaining length> / sizeof(uint32_t)];
 *       uint32_t Nl,Nh;
 *       uint32_t data[HASH_CBLOCK / sizeof(uint32_t)];
 *       unsigned int num
 *       ...
 *     } <NAME>_CTX;
 *
 * <chaining length> is the output length of the hash in bytes, before
 * any truncation (e.g. 64 for SHA-224 and SHA-256, 128 for SHA-384 and
 * SHA-512).
 *
 * |HASH_UPDATE| must be defined as the name of the "Update" function to
 * generate.
 *
 * |HASH_TRANSFORM| must be defined as the  the name of the "Transform"
 * function to generate.
 *
 * |HASH_FINAL| must be defined as the name of "Final" function to generate.
 *
 * |HASH_BLOCK_DATA_ORDER| must be defined as the name of the "Block" function.
 * That function must be implemented manually. It must be capable of operating
 * on *unaligned* input data in its original (data) byte order. It must have
 * this signature:
 *
 *     void HASH_BLOCK_DATA_ORDER(uint32_t *state, const uint8_t *data,
 *                                size_t num);
 *
 * It must update the hash state |state| with |num| blocks of data from |data|,
 * where each block is |HASH_CBLOCK| bytes; i.e. |data| points to a array of
 * |HASH_CBLOCK * num| bytes. |state| points to the |h| member of a |HASH_CTX|,
 * and so will have |<chaining length> / sizeof(uint32_t)| elements.
 *
 * |HASH_MAKE_STRING(c, s)| must be defined as a block statement that converts
 * the hash state |c->h| into the output byte order, storing the result in |s|.
 */
>>>>>>> fea1137e

#if !defined(DATA_ORDER_IS_BIG_ENDIAN) && !defined(DATA_ORDER_IS_LITTLE_ENDIAN)
#error "DATA_ORDER must be defined!"
#endif

/*
 * Engage compiler specific rotate intrinsic function if available.
 */
#undef ROTATE
#if defined(_MSC_VER)
#define ROTATE(a, n) _lrotl(a, n)
#elif defined(__ICC)
#define ROTATE(a, n) _rotl(a, n)
#elif defined(__GNUC__) && __GNUC__ >= 2 && !defined(OPENSSL_NO_ASM)
/*
 * Some GNU C inline assembler templates. Note that these are
 * rotates by *constant* number of bits! But that's exactly
 * what we need here...
 * 					<appro@fy.chalmers.se>
 */
#if defined(OPENSSL_X86) || defined(OPENSSL_X86_64)
#define ROTATE(a, n)                                                   \
  ({                                                                   \
    register uint32_t ret;                                             \
    asm("roll %1,%0" : "=r"(ret) : "I"(n), "0"((uint32_t)(a)) : "cc"); \
    ret;                                                               \
  })
#endif /* OPENSSL_X86 || OPENSSL_X86_64 */
#endif /* COMPILER */

#ifndef ROTATE
#define ROTATE(a, n) (((a) << (n)) | (((a)&0xffffffff) >> (32 - (n))))
#endif

#if defined(DATA_ORDER_IS_BIG_ENDIAN)

#ifndef PEDANTIC
#if defined(__GNUC__) && __GNUC__ >= 2 && !defined(OPENSSL_NO_ASM)
#if defined(OPENSSL_X86) || defined(OPENSSL_X86_64)
/*
 * This gives ~30-40% performance improvement in SHA-256 compiled
 * with gcc [on P4]. Well, first macro to be frank. We can pull
 * this trick on x86* platforms only, because these CPUs can fetch
 * unaligned data without raising an exception.
 */
#define HOST_c2l(c, l)                     \
  ({                                       \
    uint32_t r = *((const uint32_t *)(c)); \
    asm("bswapl %0" : "=r"(r) : "0"(r));   \
    (c) += 4;                              \
    (l) = r;                               \
  })
#define HOST_l2c(l, c)                   \
  ({                                     \
    uint32_t r = (l);                    \
    asm("bswapl %0" : "=r"(r) : "0"(r)); \
    *((uint32_t *)(c)) = r;              \
    (c) += 4;                            \
    r;                                   \
  })
#elif defined(__aarch64__)
#if defined(__BYTE_ORDER__)
#if defined(__ORDER_LITTLE_ENDIAN__) && \
    __BYTE_ORDER__ == __ORDER_LITTLE_ENDIAN__
#define HOST_c2l(c, l)                                               \
  ({                                                                 \
    uint32_t r;                                                      \
    asm("rev	%w0,%w1" : "=r"(r) : "r"(*((const uint32_t *)(c)))); \
    (c) += 4;                                                        \
    (l) = r;                                                         \
  })
#define HOST_l2c(l, c)                                    \
  ({                                                      \
    uint32_t r;                                           \
    asm("rev	%w0,%w1" : "=r"(r) : "r"((uint32_t)(l))); \
    *((uint32_t *)(c)) = r;                               \
    (c) += 4;                                             \
    r;                                                    \
  })
#elif defined(__ORDER_BIG_ENDIAN__) && __BYTE_ORDER__ == __ORDER_BIG_ENDIAN__
#define HOST_c2l(c, l) (void)((l) = *((const uint32_t *)(c)), (c) += 4)
#define HOST_l2c(l, c) (*((uint32_t *)(c)) = (l), (c) += 4, (l))
#endif
#endif
#endif
#endif
#endif

#ifndef HOST_c2l
#define HOST_c2l(c, l)                        \
  (void)(l = (((uint32_t)(*((c)++))) << 24),  \
         l |= (((uint32_t)(*((c)++))) << 16), \
         l |= (((uint32_t)(*((c)++))) << 8), l |= (((uint32_t)(*((c)++)))))
#endif
#ifndef HOST_l2c
#define HOST_l2c(l, c)                       \
  (*((c)++) = (uint8_t)(((l) >> 24) & 0xff), \
   *((c)++) = (uint8_t)(((l) >> 16) & 0xff), \
   *((c)++) = (uint8_t)(((l) >> 8) & 0xff),  \
   *((c)++) = (uint8_t)(((l)) & 0xff), l)
#endif

#elif defined(DATA_ORDER_IS_LITTLE_ENDIAN)

#if defined(OPENSSL_X86) || defined(OPENSSL_X86_64)
/* See comment in DATA_ORDER_IS_BIG_ENDIAN section. */
#define HOST_c2l(c, l) (void)((l) = *((const uint32_t *)(c)), (c) += 4)
#define HOST_l2c(l, c) (*((uint32_t *)(c)) = (l), (c) += 4, l)
#endif

#ifndef HOST_c2l
#define HOST_c2l(c, l)                                                     \
  (void)(l = (((uint32_t)(*((c)++)))), l |= (((uint32_t)(*((c)++))) << 8), \
         l |= (((uint32_t)(*((c)++))) << 16),                              \
         l |= (((uint32_t)(*((c)++))) << 24))
#endif
#ifndef HOST_l2c
#define HOST_l2c(l, c)                       \
  (*((c)++) = (uint8_t)(((l)) & 0xff),       \
   *((c)++) = (uint8_t)(((l) >> 8) & 0xff),  \
   *((c)++) = (uint8_t)(((l) >> 16) & 0xff), \
   *((c)++) = (uint8_t)(((l) >> 24) & 0xff), l)
#endif

#endif

<<<<<<< HEAD
=======
int HASH_UPDATE(HASH_CTX *c, const void *data_, size_t len) {
  const uint8_t *data = data_;
  uint8_t *p;
  uint32_t l;
  size_t n;

  if (len == 0)
    return 1;

  l = (c->Nl + (((uint32_t)len) << 3)) & 0xffffffffUL;
  /* 95-05-24 eay Fixed a bug with the overflow handling, thanks to
   * Wei Dai <weidai@eskimo.com> for pointing it out. */
  if (l < c->Nl) /* overflow */
    c->Nh++;
  c->Nh += (uint32_t)(len >> 29); /* might cause compiler warning on 16-bit */
  c->Nl = l;

  n = c->num;
  if (n != 0) {
    p = (uint8_t *)c->data;

    if (len >= HASH_CBLOCK || len + n >= HASH_CBLOCK) {
      memcpy(p + n, data, HASH_CBLOCK - n);
      HASH_BLOCK_DATA_ORDER(c->h, p, 1);
      n = HASH_CBLOCK - n;
      data += n;
      len -= n;
      c->num = 0;
      memset(p, 0, HASH_CBLOCK); /* keep it zeroed */
    } else {
      memcpy(p + n, data, len);
      c->num += (unsigned int)len;
      return 1;
    }
  }

  n = len / HASH_CBLOCK;
  if (n > 0) {
    HASH_BLOCK_DATA_ORDER(c->h, data, n);
    n *= HASH_CBLOCK;
    data += n;
    len -= n;
  }

  if (len != 0) {
    p = (uint8_t *)c->data;
    c->num = (unsigned int)len;
    memcpy(p, data, len);
  }
  return 1;
}


void HASH_TRANSFORM(HASH_CTX *c, const uint8_t *data) {
  HASH_BLOCK_DATA_ORDER(c->h, data, 1);
}


int HASH_FINAL(uint8_t *md, HASH_CTX *c) {
  uint8_t *p = (uint8_t *)c->data;
  size_t n = c->num;

  p[n] = 0x80; /* there is always room for one */
  n++;

  if (n > (HASH_CBLOCK - 8)) {
    memset(p + n, 0, HASH_CBLOCK - n);
    n = 0;
    HASH_BLOCK_DATA_ORDER(c->h, p, 1);
  }
  memset(p + n, 0, HASH_CBLOCK - 8 - n);

  p += HASH_CBLOCK - 8;
#if defined(DATA_ORDER_IS_BIG_ENDIAN)
  (void)HOST_l2c(c->Nh, p);
  (void)HOST_l2c(c->Nl, p);
#elif defined(DATA_ORDER_IS_LITTLE_ENDIAN)
  (void)HOST_l2c(c->Nl, p);
  (void)HOST_l2c(c->Nh, p);
#endif
  p -= HASH_CBLOCK;
  HASH_BLOCK_DATA_ORDER(c->h, p, 1);
  c->num = 0;
  memset(p, 0, HASH_CBLOCK);

#ifndef HASH_MAKE_STRING
#error "HASH_MAKE_STRING must be defined!"
#else
  HASH_MAKE_STRING(c, md);
#endif

  return 1;
}

>>>>>>> fea1137e

#if defined(__cplusplus)
} /* extern C */
#endif

#endif /* OPENSSL_HEADER_MD32_COMMON_H */<|MERGE_RESOLUTION|>--- conflicted
+++ resolved
@@ -58,61 +58,8 @@
 
 #define asm __asm__
 
-<<<<<<< HEAD
 /* One of |DATA_ORDER_IS_BIG_ENDIAN| or |DATA_ORDER_IS_LITTLE_ENDIAN| must be
  * defined to specify the byte order of the input stream. */
-=======
-/* This is a generic 32-bit "collector" for message digest algorithms. It
- * collects input character stream into chunks of 32-bit values and invokes the
- * block function that performs the actual hash calculations. To make use of
- * this mechanism, the following macros must be defined before including
- * md32_common.h.
- *
- * One of |DATA_ORDER_IS_BIG_ENDIAN| or |DATA_ORDER_IS_LITTLE_ENDIAN| must be
- * defined to specify the byte order of the input stream.
- *
- * |HASH_CBLOCK| must be defined as the integer block size, in bytes.
- *
- * |HASH_CTX| must be defined as the name of the context structure, which must
- * have at least the following members:
- *
- *     typedef struct <name>_state_st {
- *       uint32_t h[<chaining length> / sizeof(uint32_t)];
- *       uint32_t Nl,Nh;
- *       uint32_t data[HASH_CBLOCK / sizeof(uint32_t)];
- *       unsigned int num
- *       ...
- *     } <NAME>_CTX;
- *
- * <chaining length> is the output length of the hash in bytes, before
- * any truncation (e.g. 64 for SHA-224 and SHA-256, 128 for SHA-384 and
- * SHA-512).
- *
- * |HASH_UPDATE| must be defined as the name of the "Update" function to
- * generate.
- *
- * |HASH_TRANSFORM| must be defined as the  the name of the "Transform"
- * function to generate.
- *
- * |HASH_FINAL| must be defined as the name of "Final" function to generate.
- *
- * |HASH_BLOCK_DATA_ORDER| must be defined as the name of the "Block" function.
- * That function must be implemented manually. It must be capable of operating
- * on *unaligned* input data in its original (data) byte order. It must have
- * this signature:
- *
- *     void HASH_BLOCK_DATA_ORDER(uint32_t *state, const uint8_t *data,
- *                                size_t num);
- *
- * It must update the hash state |state| with |num| blocks of data from |data|,
- * where each block is |HASH_CBLOCK| bytes; i.e. |data| points to a array of
- * |HASH_CBLOCK * num| bytes. |state| points to the |h| member of a |HASH_CTX|,
- * and so will have |<chaining length> / sizeof(uint32_t)| elements.
- *
- * |HASH_MAKE_STRING(c, s)| must be defined as a block statement that converts
- * the hash state |c->h| into the output byte order, storing the result in |s|.
- */
->>>>>>> fea1137e
 
 #if !defined(DATA_ORDER_IS_BIG_ENDIAN) && !defined(DATA_ORDER_IS_LITTLE_ENDIAN)
 #error "DATA_ORDER must be defined!"
@@ -239,103 +186,6 @@
 
 #endif
 
-<<<<<<< HEAD
-=======
-int HASH_UPDATE(HASH_CTX *c, const void *data_, size_t len) {
-  const uint8_t *data = data_;
-  uint8_t *p;
-  uint32_t l;
-  size_t n;
-
-  if (len == 0)
-    return 1;
-
-  l = (c->Nl + (((uint32_t)len) << 3)) & 0xffffffffUL;
-  /* 95-05-24 eay Fixed a bug with the overflow handling, thanks to
-   * Wei Dai <weidai@eskimo.com> for pointing it out. */
-  if (l < c->Nl) /* overflow */
-    c->Nh++;
-  c->Nh += (uint32_t)(len >> 29); /* might cause compiler warning on 16-bit */
-  c->Nl = l;
-
-  n = c->num;
-  if (n != 0) {
-    p = (uint8_t *)c->data;
-
-    if (len >= HASH_CBLOCK || len + n >= HASH_CBLOCK) {
-      memcpy(p + n, data, HASH_CBLOCK - n);
-      HASH_BLOCK_DATA_ORDER(c->h, p, 1);
-      n = HASH_CBLOCK - n;
-      data += n;
-      len -= n;
-      c->num = 0;
-      memset(p, 0, HASH_CBLOCK); /* keep it zeroed */
-    } else {
-      memcpy(p + n, data, len);
-      c->num += (unsigned int)len;
-      return 1;
-    }
-  }
-
-  n = len / HASH_CBLOCK;
-  if (n > 0) {
-    HASH_BLOCK_DATA_ORDER(c->h, data, n);
-    n *= HASH_CBLOCK;
-    data += n;
-    len -= n;
-  }
-
-  if (len != 0) {
-    p = (uint8_t *)c->data;
-    c->num = (unsigned int)len;
-    memcpy(p, data, len);
-  }
-  return 1;
-}
-
-
-void HASH_TRANSFORM(HASH_CTX *c, const uint8_t *data) {
-  HASH_BLOCK_DATA_ORDER(c->h, data, 1);
-}
-
-
-int HASH_FINAL(uint8_t *md, HASH_CTX *c) {
-  uint8_t *p = (uint8_t *)c->data;
-  size_t n = c->num;
-
-  p[n] = 0x80; /* there is always room for one */
-  n++;
-
-  if (n > (HASH_CBLOCK - 8)) {
-    memset(p + n, 0, HASH_CBLOCK - n);
-    n = 0;
-    HASH_BLOCK_DATA_ORDER(c->h, p, 1);
-  }
-  memset(p + n, 0, HASH_CBLOCK - 8 - n);
-
-  p += HASH_CBLOCK - 8;
-#if defined(DATA_ORDER_IS_BIG_ENDIAN)
-  (void)HOST_l2c(c->Nh, p);
-  (void)HOST_l2c(c->Nl, p);
-#elif defined(DATA_ORDER_IS_LITTLE_ENDIAN)
-  (void)HOST_l2c(c->Nl, p);
-  (void)HOST_l2c(c->Nh, p);
-#endif
-  p -= HASH_CBLOCK;
-  HASH_BLOCK_DATA_ORDER(c->h, p, 1);
-  c->num = 0;
-  memset(p, 0, HASH_CBLOCK);
-
-#ifndef HASH_MAKE_STRING
-#error "HASH_MAKE_STRING must be defined!"
-#else
-  HASH_MAKE_STRING(c, md);
-#endif
-
-  return 1;
-}
-
->>>>>>> fea1137e
 
 #if defined(__cplusplus)
 } /* extern C */
